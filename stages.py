import random, time, traceback
import os.path as osp
import torch
import torch.nn.functional as F
import numpy as np
import yaml
from typing import List, Tuple, Any

from utils import length_to_mask, maximum_path, log_norm, log_print, get_image
from monotonic_align import mask_from_lens
from losses import magphase_loss
from config_loader import TrainContext

###############################################
# Helper Functions
###############################################


def prepare_batch(
    batch: List[Any], device: torch.device, keys_to_transfer: List[str] = None
) -> Tuple:
    """
    Transfers selected batch elements to the specified device.
    """
    if keys_to_transfer is None:
        keys_to_transfer = [
            "waves",
            "texts",
            "input_lengths",
            "ref_texts",
            "ref_lengths",
            "mels",
            "mel_input_length",
            "ref_mels",
        ]
    index = {
        "waves": 0,
        "texts": 1,
        "input_lengths": 2,
        "ref_texts": 3,
        "ref_lengths": 4,
        "mels": 5,
        "mel_input_length": 6,
        "ref_mels": 7,
    }
    prepared = tuple()
    for key in keys_to_transfer:
        if key not in index:
            raise ValueError(
                f"Key {key} not found in batch; valid keys: {list(index.keys())}"
            )
        prepared += (batch[index[key]].to(device),)
    return prepared


def compute_alignment(
    train: TrainContext,
    mels: torch.Tensor,
    texts: torch.Tensor,
    input_lengths: torch.Tensor,
    mel_input_length: torch.Tensor,
    apply_attention_mask: bool = False,
    use_random_choice: bool = False,
) -> Tuple[torch.Tensor, torch.Tensor, torch.Tensor, torch.Tensor, torch.Tensor]:
    """
    Computes the alignment used for training.
    Returns:
      - s2s_attn: Raw attention from the text aligner.
      - s2s_attn_mono: Monotonic attention path.
      - asr: Encoded representation from the text encoder.
      - text_mask: Mask for text.
      - mask: Mel mask used for the aligner.
    """
    # Create masks.
    mask = length_to_mask(mel_input_length // (2**train.n_down)).to(
        train.config.training.device
    )
    text_mask = length_to_mask(input_lengths).to(train.config.training.device)

    # --- Text Aligner Forward Pass ---
    with train.accelerator.autocast():
        ppgs, s2s_pred, s2s_attn = train.model.text_aligner(mels, mask, texts)
        s2s_attn = s2s_attn.transpose(-1, -2)
        s2s_attn = s2s_attn[..., 1:]
        s2s_attn = s2s_attn.transpose(-1, -2)

    # Optionally apply extra attention mask.
    if apply_attention_mask:
        with torch.no_grad():
            attn_mask = (
                (~mask)
                .unsqueeze(-1)
                .expand(mask.shape[0], mask.shape[1], text_mask.shape[-1])
                .float()
                .transpose(-1, -2)
            )
            attn_mask = (
                attn_mask
                * (~text_mask)
                .unsqueeze(-1)
                .expand(text_mask.shape[0], text_mask.shape[1], mask.shape[-1])
                .float()
            )
            attn_mask = attn_mask < 1
        s2s_attn.masked_fill_(attn_mask, 0.0)

    # --- Monotonic Attention Path ---
    with torch.no_grad():
        mask_ST = mask_from_lens(
            s2s_attn, input_lengths, mel_input_length // (2**train.n_down)
        )
        s2s_attn_mono = maximum_path(s2s_attn, mask_ST)

    # --- Text Encoder Forward Pass ---
    with train.accelerator.autocast():
        t_en = train.model.text_encoder(texts, input_lengths, text_mask)
        if use_random_choice:
            asr = t_en @ (s2s_attn if bool(random.getrandbits(1)) else s2s_attn_mono)
        else:
            asr = t_en @ s2s_attn_mono

    return s2s_attn, s2s_attn_mono, s2s_pred, asr, text_mask, mask


def compute_duration_ce_loss(
    s2s_preds: List[torch.Tensor],
    text_inputs: List[torch.Tensor],
    text_lengths: List[int],
) -> Tuple[torch.Tensor, torch.Tensor]:
    """
    Computes the duration and binary cross-entropy losses over a batch.
    Returns (loss_ce, loss_dur).
    """
    loss_ce = 0
    loss_dur = 0
    for pred, inp, length in zip(s2s_preds, text_inputs, text_lengths):
        pred = pred[:length, :]
        inp = inp[:length].long()
        target = torch.zeros_like(pred)
        for i in range(target.shape[0]):
            target[i, : inp[i]] = 1
        dur_pred = torch.sigmoid(pred).sum(dim=1)
        loss_dur += F.l1_loss(dur_pred[1 : length - 1], inp[1 : length - 1])
        loss_ce += F.binary_cross_entropy_with_logits(pred.flatten(), target.flatten())
    n = len(text_lengths)
    return loss_ce / n, loss_dur / n


def scale_gradients(model: dict, thresh: float, scale: float) -> None:
    """
    Scales (and clips) gradients for the given model dictionary.
    """
    total_norm = {}
    for key in model.keys():
        total_norm[key] = 0.0
        parameters = [
            p for p in model[key].parameters() if p.grad is not None and p.requires_grad
        ]
        for p in parameters:
            total_norm[key] += p.grad.detach().data.norm(2).item() ** 2
        total_norm[key] = total_norm[key] ** 0.5
    if total_norm.get("predictor", 0) > thresh:
        for key in model.keys():
            for p in model[key].parameters():
                if p.grad is not None:
                    p.grad *= 1 / total_norm["predictor"]
    # Apply additional scaling to specific modules.
    for p in model["predictor"].duration_proj.parameters():
        if p.grad is not None:
            p.grad *= scale
    for p in model["predictor"].lstm.parameters():
        if p.grad is not None:
            p.grad *= scale
    for p in model["diffusion"].parameters():
        if p.grad is not None:
            p.grad *= scale


def optimizer_step(train: TrainContext, keys: List[str]) -> None:
    """
    Steps the optimizer for each module key in keys.
    """
    for key in keys:
        train.optimizer.step(key)


def log_and_save_checkpoint(
    train: TrainContext, current_step: int, prefix: str = "epoch_1st"
) -> None:
    """
    Logs metrics and saves a checkpoint.
    """
    state = {
        "net": {key: train.model[key].state_dict() for key in train.model},
        "optimizer": train.optimizer.state_dict(),
        "iters": train.manifest.iters,
        "val_loss": train.best_loss,
        "epoch": train.manifest.current_epoch,
    }
    if current_step == -1:
        filename = f"{prefix}_{train.manifest.current_epoch:05d}.pth"
    else:
        filename = (
            f"{prefix}_{train.manifest.current_epoch:05d}_step_{current_step:09d}.pth"
        )
    save_path = osp.join(train.config.training.out_dir, filename)
    torch.save(state, save_path)
    print(f"Saving checkpoint to {save_path}")


###############################################
# train_first
###############################################


def train_first(
    i: int, batch, running_loss: float, iters: int, train: TrainContext
) -> Tuple[float, int]:
    """
    Training function for the first stage.
    """
    # --- Batch Preparation ---
    texts, input_lengths, mels, mel_input_length = prepare_batch(
        batch,
        train.config.training.device,
        ["texts", "input_lengths", "mels", "mel_input_length"],
    )

    # --- Alignment Computation ---
    s2s_attn, s2s_attn_mono, s2s_pred, asr, _, _ = compute_alignment(
        train,
        mels,
        texts,
        input_lengths,
        mel_input_length,
        apply_attention_mask=True,
        use_random_choice=True,
    )
    mel_gt = mels  # Ground truth mel spectrogram

    if mel_gt.shape[-1] < 40 or (
        mel_gt.shape[-1] < 80 and not train.config.embedding_encoder.skip_downsamples
    ):
        log_print("Skipping batch. TOO SHORT", train.logger)
        return running_loss, iters

    # --- Pitch Extraction ---
    with torch.no_grad():
        real_norm = log_norm(mel_gt.unsqueeze(1)).squeeze(1)
        F0_real, _, _ = train.model.pitch_extractor(mel_gt.unsqueeze(1))

    # --- Style Encoding & Decoding ---
    with train.accelerator.autocast():
        style_emb = train.model.style_encoder(
            mels.unsqueeze(1)
            if train.config.model.multispeaker
            else mel_gt.unsqueeze(1)
        )
        y_rec, mag_rec, phase_rec = train.model.decoder(
            asr, F0_real, real_norm, style_emb
        )

    # --- Waveform Preparation ---
    wav = prepare_batch(batch, train.config.training.device, ["waves"])[0]
    wav.requires_grad_(False)

    # --- Discriminator Loss ---
    if train.manifest.stage == "first_tma":
        train.optimizer.zero_grad()
        with train.accelerator.autocast():
            d_loss = train.dl(wav.detach().unsqueeze(1).float(), y_rec.detach()).mean()
        train.accelerator.backward(d_loss)
        optimizer_step(train, ["msd", "mpd"])
    else:
        d_loss = 0

    # --- Generator Loss ---
    train.optimizer.zero_grad()
    with train.accelerator.autocast():
        loss_mel = train.stft_loss(y_rec.squeeze(), wav.detach())
        loss_magphase = magphase_loss(mag_rec, phase_rec, wav.detach())
        if train.manifest.stage == "first_tma":
            loss_s2s = 0
            for _s2s_pred, _text_input, _text_length in zip(
                s2s_pred, texts, input_lengths
            ):
                loss_s2s += F.cross_entropy(
                    _s2s_pred[:_text_length], _text_input[:_text_length]
                )
            loss_s2s /= texts.size(0)
            loss_mono = F.l1_loss(s2s_attn, s2s_attn_mono) * 10
            loss_gen_all = train.gl(wav.detach().unsqueeze(1).float(), y_rec).mean()
            loss_slm = train.wl(wav.detach(), y_rec).mean()
            g_loss = (
                train.config.loss_weight.mel * loss_mel
                + train.config.loss_weight.mono * loss_mono
                + train.config.loss_weight.s2s * loss_s2s
                + train.config.loss_weight.gen * loss_gen_all
                + train.config.loss_weight.slm * loss_slm
                + loss_magphase
            )
        else:
            g_loss = loss_mel + loss_magphase
    running_loss += loss_mel.item()
    train.accelerator.backward(g_loss)

    # --- Optimizer Steps ---
    optimizer_step(train, ["text_encoder", "style_encoder", "decoder"])

    if train.manifest.stage == "first_tma":
        optimizer_step(train, ["text_aligner", "pitch_extractor"])
    train.manifest.iters += 1

    # --- Logging ---
    # TODO: maybe we should only print what we need based on the stage
    if train.accelerator.is_main_process:
        if (i + 1) % train.config.training.log_interval == 0:
            metrics = {
                "mel_loss": running_loss / train.config.training.log_interval,
                "gen_loss": (
                    loss_gen_all if train.manifest.stage == "first_tma" else loss_mel
                ),
                "d_loss": d_loss,
                "mono_loss": (loss_mono if train.manifest.stage == "first_tma" else 0),
                "s2s_loss": (loss_s2s if train.manifest.stage == "first_tma" else 0),
                "slm_loss": (loss_slm if train.manifest.stage == "first_tma" else 0),
                "mp_loss": loss_magphase,
            }
            train.logger.info(
<<<<<<< HEAD
                f"Epoch [{train.manifest.current_epoch}/{train.manifest.epochs}], Step [{i+1}/{train.batch_manager.get_step_count()}], "
=======
                f"Epoch [{epoch}/{train.epochs}], Step [{i+1}/{train.batch_manager.get_step_count()}], "
>>>>>>> a076f30e
                + ", ".join(f"{k}: {v:.5f}" for k, v in metrics.items())
            )
            for key, value in metrics.items():
                train.writer.add_scalar(f"train/{key}", value, train.manifest.iters)
            running_loss = 0
            print("Time elapsed:", time.time() - train.start_time)

    if (i + 1) % train.config.training.val_interval == 0 or (
        i + 1
    ) % train.config.training.save_interval == 0:
        save = (i + 1) % train.config.training.save_interval == 0
        train.validate(current_step=i + 1, save=save, train=train)

    return running_loss, iters


###############################################
# train_second
###############################################


def train_second(
    i: int, batch, running_loss: float, iters: int, train: TrainContext
) -> Tuple[float, int]:
    """
    Training function for the second stage.
    """
    (
        waves,
        texts,
        input_lengths,
        ref_texts,
        ref_lengths,
        mels,
        mel_input_length,
        ref_mels,
    ) = prepare_batch(
        batch,
        train.config.training.device,
        [
            "waves",
            "texts",
            "input_lengths",
            "ref_texts",
            "ref_lengths",
            "mels",
            "mel_input_length",
            "ref_mels",
        ],
    )
    with torch.no_grad():
        mel_mask = length_to_mask(mel_input_length).to(train.config.training.device)
    try:
        _, s2s_attn_mono, _, asr, text_mask, _ = compute_alignment(
            train,
            mels,
            texts,
            input_lengths,
            mel_input_length,
            apply_attention_mask=False,
            use_random_choice=False,
        )
    except Exception as e:
        print(f"s2s_attn computation failed: {e}")
        return running_loss, iters

    d_gt = s2s_attn_mono.sum(axis=-1).detach()
    if train.config.model.multispeaker and train.manifest.stage == "second_style":
        with train.accelerator.autocast():
            ref_ss = train.model.style_encoder(ref_mels.unsqueeze(1))
            ref_sp = train.model.predictor_encoder(ref_mels.unsqueeze(1))
            ref = torch.cat([ref_ss, ref_sp], dim=1)
    else:
        ref = None

    with train.accelerator.autocast():
        s_dur = train.model.predictor_encoder(mels.unsqueeze(1))
        gs = train.model.style_encoder(mels.unsqueeze(1))
        s_trg = torch.cat([gs, s_dur], dim=-1).detach()  # ground truth for denoiser
        bert_dur = train.model.bert(texts, attention_mask=(~text_mask).int())
        d_en = train.model.bert_encoder(bert_dur).transpose(-1, -2)

    if train.manifest.stage == "second_style":
        num_steps = np.random.randint(3, 5)
        with torch.no_grad():
            if train.config.diffusion.dist.estimate_sigma_data:
                sigma_data = s_trg.std(axis=-1).mean().item()
                train.model.diffusion.module.diffusion.sigma_data = sigma_data
                train.running_std.append(sigma_data)
        with train.accelerator.autocast():
            noise = (
                torch.randn_like(s_trg).unsqueeze(1).to(train.config.training.device)
            )
            if train.config.model.multispeaker:
                s_preds = train.sampler(
                    noise=noise,
                    embedding=bert_dur,
                    embedding_scale=1,
                    features=ref,
                    embedding_mask_proba=0.1,
                    num_steps=num_steps,
                ).squeeze(1)
                loss_diff = train.model.diffusion(
                    s_trg.unsqueeze(1), embedding=bert_dur, features=ref
                ).mean()
                loss_sty = F.l1_loss(s_preds, s_trg.detach())
            else:
                s_preds = train.sampler(
                    noise=noise,
                    embedding=bert_dur,
                    embedding_scale=1,
                    embedding_mask_proba=0.1,
                    num_steps=num_steps,
                ).squeeze(1)
                loss_diff = train.model.diffusion.module.diffusion(
                    s_trg.unsqueeze(1), embedding=bert_dur
                ).mean()
                loss_sty = F.l1_loss(s_preds, s_trg.detach())
    else:
        loss_sty = 0
        loss_diff = 0

    with train.accelerator.autocast():
        d, p_en = train.model.predictor(
            (d_en, s_dur, input_lengths, s2s_attn_mono, text_mask), predict_F0N=False
        )

    wav = waves  # Assume already on train.config.training.device
    if mels.shape[-1] < 40 or (
        mels.shape[-1] < 80 and not train.config.embedding_encoder.skip_downsamples
    ):
        log_print("Skipping batch. TOO SHORT", train.logger)
        return running_loss, iters

    with torch.no_grad():
        F0_real, _, _ = train.model.pitch_extractor(mels.unsqueeze(1))
        N_real = log_norm(mels.unsqueeze(1)).squeeze(1)
        wav = wav.unsqueeze(1)
        y_rec_gt = wav
        if train.manifest.stage == "second_joint":
            with train.accelerator.autocast():
                y_rec_gt_pred, _, _ = train.model.decoder(asr, F0_real, N_real, gs)

    with train.accelerator.autocast():
        F0_fake, N_fake = train.model.predictor((p_en, s_dur), predict_F0N=True)
        y_rec, mag_rec, phase_rec = train.model.decoder(asr, F0_fake, N_fake, gs)
        loss_magphase = magphase_loss(mag_rec, phase_rec, wav.squeeze(1).detach())

    loss_F0_rec = F.smooth_l1_loss(F0_real, F0_fake) / 10
    loss_norm_rec = F.smooth_l1_loss(N_real, N_fake)

    if train.start_ds:
        train.optimizer.zero_grad()
        d_loss = train.dl(wav.detach(), y_rec.detach()).mean()
        d_loss.backward()
        optimizer_step(train, ["msd", "mpd"])
    else:
        d_loss = 0

    train.optimizer.zero_grad()
    with train.accelerator.autocast():
        loss_mel = train.stft_loss(y_rec, wav)
        loss_gen_all = train.gl(wav, y_rec).mean() if train.start_ds else 0
        loss_lm = train.wl(wav.detach().squeeze(1), y_rec.squeeze(1)).mean()

    loss_ce, loss_dur = compute_duration_ce_loss(d, d_gt, input_lengths)

    g_loss = (
        train.config.loss_weight.mel * loss_mel
        + train.config.loss_weight.F0 * loss_F0_rec
        + train.config.loss_weight.ce * loss_ce
        + train.config.loss_weight.norm * loss_norm_rec
        + train.config.loss_weight.dur * loss_dur
        + train.config.loss_weight.gen * loss_gen_all
        + train.config.loss_weight.slm * loss_lm
        + train.config.loss_weight.sty * loss_sty
        + train.config.loss_weight.diff * loss_diff
        + loss_magphase
    )

    running_loss += loss_mel.item()
    train.accelerator.backward(g_loss)

    optimizer_step(train, ["bert_encoder", "bert", "predictor", "predictor_encoder"])
    if train.manifest.stage == "second_style":
        optimizer_step(train, ["diffusion"])
    if train.manifest.stage == "second_joint" or train.early_joint:
        optimizer_step(train, ["style_encoder", "decoder"])

    if train.manifest.stage == "second_joint":
        use_ind = np.random.rand() < 0.5
        if use_ind:
            ref_lengths = input_lengths
            ref_texts = texts
        slm_out = train.slmadv(
            i,
            y_rec_gt,
            (y_rec_gt_pred if train.manifest.stage == "second_joint" else None),
            waves,
            mel_input_length,
            ref_texts,
            ref_lengths,
            use_ind,
            s_trg.detach(),
            ref if train.config.model.multispeaker else None,
        )
        if slm_out is None:
            print("slm_out none")
            return running_loss, iters

        d_loss_slm, loss_gen_lm, y_pred = slm_out
        train.optimizer.zero_grad()
        loss_gen_lm.backward()
        scale_gradients(
            train.model,
            train.config.slmadv_params.thresh,
            train.config.slmadv_params.scale,
        )
        optimizer_step(train, ["bert_encoder", "bert", "predictor", "diffusion"])
        if d_loss_slm != 0:
            train.optimizer.zero_grad()
            d_loss_slm.backward(retain_graph=True)
            train.optimizer.step("wd")
    else:
        d_loss_slm, loss_gen_lm = 0, 0

    train.manifest.iters += 1
    if train.accelerator.is_main_process:
        if (i + 1) % train.config.training.log_interval == 0:
            metrics = {
                "mel_loss": running_loss / train.config.training.log_interval,
                "d_loss": d_loss,
                "ce_loss": loss_ce,
                "dur_loss": loss_dur,
                "norm_loss": loss_norm_rec,
                "F0_loss": loss_F0_rec,
                "lm_loss": loss_lm,
                "gen_loss": loss_gen_all,
                "sty_loss": loss_sty,
                "diff_loss": loss_diff,
                "d_loss_slm": d_loss_slm,
                "gen_loss_slm": loss_gen_lm,
                "mp_loss": loss_magphase,
            }
            train.logger.info(
                f"Epoch [{train.manifest.current_epoch}/{train.manifest.epochs}], Step [{i+1}/{train.batch_manager.get_step_count()}], "
                + ", ".join(f"{k}: {v:.5f}" for k, v in metrics.items())
            )
            for key, value in metrics.items():
                train.writer.add_scalar(f"train/{key}", value, train.manifest.iters)
            running_loss = 0
            print("Time elapsed:", time.time() - train.start_time)

    if (i + 1) % train.config.training.gival_interval == 0 or (
        i + 1
    ) % train.config.training.save_interval == 0:
        save = (i + 1) % train.config.training.save_interval == 0
        train.validate(current_step=i + 1, save=save, train=train)

    return running_loss, iters


###############################################
# validate_first
###############################################


def validate_first(current_step: int, save: bool, train: TrainContext) -> None:
    """
    Validation function for the first stage.
    """
    loss_test = 0
    # Set models to evaluation mode.
    for key in train.model:
        train.model[key].eval()

    with torch.no_grad():
        iters_test = 0
        for batch in train.val_dataloader:
            waves, texts, input_lengths, mels, mel_input_length = prepare_batch(
                batch,
                train.config.training.device,
                ["waves", "texts", "input_lengths", "mels", "mel_input_length"],
            )
            mask = length_to_mask(mel_input_length // (2**train.n_down)).to(
                train.config.training.device
            )
            text_mask = length_to_mask(input_lengths).to(train.config.training.device)
            _, _, s2s_attn = train.model.text_aligner(mels, mask, texts)
            s2s_attn = s2s_attn.transpose(-1, -2)
            s2s_attn = s2s_attn[..., 1:]
            s2s_attn = s2s_attn.transpose(-1, -2)
            mask_ST = mask_from_lens(
                s2s_attn, input_lengths, mel_input_length // (2**train.n_down)
            )
            s2s_attn_mono = maximum_path(s2s_attn, mask_ST)
            t_en = train.model.text_encoder(texts, input_lengths, text_mask)
            asr = t_en @ s2s_attn_mono

            if mels.shape[-1] < 40 or (
                mels.shape[-1] < 80
                and not train.config.embedding_encoder.skip_downsamples
            ):
                log_print("Skipping batch. TOO SHORT", train.logger)
                continue

            F0_real, _, _ = train.model.pitch_extractor(mels.unsqueeze(1))
            s = train.model.style_encoder(mels.unsqueeze(1))
            real_norm = log_norm(mels.unsqueeze(1)).squeeze(1)
            y_rec, _, _ = train.model.decoder(asr, F0_real, real_norm, s)
            loss_mel = train.stft_loss(y_rec.squeeze(), waves.detach())
            loss_test += loss_mel.item()
            iters_test += 1

    if train.accelerator.is_main_process:
        avg_loss = loss_test / iters_test if iters_test > 0 else float("inf")
        print(
            f"Epochs:{train.manifest.current_epoch} Steps:{current_step} Loss:{avg_loss} Best_Loss:{train.best_loss}"
        )
        log_print(
            f"Epochs:{train.manifest.current_epoch} Steps:{current_step} Loss:{avg_loss} Best_Loss:{train.best_loss}",
            train.logger,
        )
        log_print(f"Validation loss: {avg_loss:.3f}\n\n\n\n", train.logger)
        train.writer.add_scalar("eval/mel_loss", avg_loss, train.manifest.current_epoch)
        attn_image = get_image(s2s_attn[0].cpu().numpy().squeeze())
        train.writer.add_figure("eval/attn", attn_image, train.manifest.current_epoch)

        with torch.no_grad():
            for bib in range(min(len(asr), 6)):
                mel_length = int(mel_input_length[bib].item())
                gt = mels[bib, :, :mel_length].unsqueeze(0)
                en = asr[bib, :, : mel_length // 2].unsqueeze(0)
                F0_real, _, _ = train.model.pitch_extractor(gt.unsqueeze(1))
                s = train.model.style_encoder(gt.unsqueeze(1))
                real_norm = log_norm(gt.unsqueeze(1)).squeeze(1)
                y_rec, _, _ = train.model.decoder(en, F0_real, real_norm, s)
                train.writer.add_audio(
                    f"eval/y{bib}",
                    y_rec.cpu().numpy().squeeze(),
                    train.manifest.current_epoch,
                    sample_rate=train.config.preprocess.sample_rate,
                )
                if train.manifest.current_epoch == 0:
                    train.writer.add_audio(
                        f"gt/y{bib}",
                        waves[bib].squeeze(),
                        train.manifest.current_epoch,
                        sample_rate=train.config.preprocess.sample_rate,
                    )

        if (
            train.manifest.current_epoch % train.config.training.save_epoch_interval
            == 0
            and save
            and current_step == -1
        ):
            if avg_loss < train.best_loss:
                train.best_loss = avg_loss
            print("Saving..")
            log_and_save_checkpoint(train, current_step, prefix="epoch_1st")
        if save and current_step != -1:
            if avg_loss < train.best_loss:
                train.best_loss = avg_loss
            print("Saving..")
            log_and_save_checkpoint(train, current_step, prefix="epoch_1st")

    for key in train.model:
        train.model[key].train()


###############################################
# validate_second
###############################################


def validate_second(current_step: int, save: bool, train: TrainContext) -> None:
    """
    Validation function for the second stage.
    """
    loss_test = 0
    loss_align = 0
    loss_f = 0
    for key in train.model:
        train.model[key].eval()

    with torch.no_grad():
        iters_test = 0
        for batch in train.val_dataloader:
            try:
                waves, texts, input_lengths, mels, mel_input_length, ref_mels = (
                    prepare_batch(
                        batch,
                        train.config.training.device,
                        [
                            "waves",
                            "texts",
                            "input_lengths",
                            "mels",
                            "mel_input_length",
                            "ref_mels",
                        ],
                    )
                )
                mask = length_to_mask(mel_input_length // (2**train.n_down)).to(
                    train.config.training.device
                )
                text_mask = length_to_mask(input_lengths).to(
                    train.config.training.device
                )
                _, _, s2s_attn = train.model.text_aligner(mels, mask, texts)
                s2s_attn = s2s_attn.transpose(-1, -2)
                s2s_attn = s2s_attn[..., 1:]
                s2s_attn = s2s_attn.transpose(-1, -2)
                mask_ST = mask_from_lens(
                    s2s_attn, input_lengths, mel_input_length // (2**train.n_down)
                )
                s2s_attn_mono = maximum_path(s2s_attn, mask_ST)
                t_en = train.model.text_encoder(texts, input_lengths, text_mask)
                asr = t_en @ s2s_attn_mono
                # d_gt is computed here but not used further.
                d_gt = s2s_attn_mono.sum(axis=-1).detach()
                if mels.shape[-1] < 40 or (
                    mels.shape[-1] < 80
                    and not train.config.embedding_encoder.skip_downsamples
                ):
                    log_print("Skipping batch. TOO SHORT", train.logger)
                    continue
                s = train.model.predictor_encoder(mels.unsqueeze(1))
                gs = train.model.style_encoder(mels.unsqueeze(1))
                s_trg = torch.cat([s, gs], dim=-1).detach()
                bert_dur = train.model.bert(texts, attention_mask=(~text_mask).int())
                d_en = train.model.bert_encoder(bert_dur).transpose(-1, -2)
                d, p = train.model.predictor(
                    (d_en, s, input_lengths, s2s_attn_mono, text_mask),
                    predict_F0N=False,
                )
                F0_fake, N_fake = train.model.predictor((p, s), predict_F0N=True)
                loss_dur = 0
                for pred, inp, length in zip(d, d_gt, input_lengths):
                    pred = pred[:length, :]
                    inp = inp[:length].long()
                    target = torch.zeros_like(pred)
                    for i in range(target.shape[0]):
                        target[i, : inp[i]] = 1
                    dur_pred = torch.sigmoid(pred).sum(dim=1)
                    loss_dur += F.l1_loss(dur_pred[1 : length - 1], inp[1 : length - 1])
                loss_dur /= texts.size(0)
                y_rec, _, _ = train.model.decoder(asr, F0_fake, N_fake, gs)
                loss_mel = train.stft_loss(y_rec.squeeze(1), waves.detach())
                F0_real, _, _ = train.model.pitch_extractor(mels.unsqueeze(1))
                loss_F0 = F.l1_loss(F0_real, F0_fake) / 10
                loss_test += loss_mel.mean()
                loss_align += loss_dur.mean()
                loss_f += loss_F0.mean()
                iters_test += 1
            except Exception as e:
                print(f"Encountered exception: {e}")
                traceback.print_exc()
                continue

    if train.accelerator.is_main_process:
        avg_loss = loss_test / iters_test if iters_test > 0 else float("inf")
        print(
            f"Epochs: {train.manifest.current_epoch}, Steps: {current_step}, Loss: {avg_loss}, Best_Loss: {train.best_loss}"
        )
        train.logger.info(
            f"Validation loss: {avg_loss:.3f}, Dur loss: {loss_align / iters_test:.3f}, F0 loss: {loss_f / iters_test:.3f}\n\n\n"
        )
        train.writer.add_scalar("eval/mel_loss", avg_loss, train.manifest.current_epoch)
        attn_image = get_image(s2s_attn[0].cpu().numpy().squeeze())
        train.writer.add_figure("eval/attn", attn_image, train.manifest.current_epoch)

        with torch.no_grad():
            for bib in range(min(len(asr), 6)):
                mel_length = int(mel_input_length[bib].item())
                gt = mels[bib, :, :mel_length].unsqueeze(0)
                en = asr[bib, :, : mel_length // 2].unsqueeze(0)
                F0_real, _, _ = train.model.pitch_extractor(gt.unsqueeze(1))
                s = train.model.style_encoder(gt.unsqueeze(1))
                real_norm = log_norm(gt.unsqueeze(1)).squeeze(1)
                y_rec, _, _ = train.model.decoder(en, F0_real, real_norm, s)
                train.writer.add_audio(
                    f"eval/y{bib}",
                    y_rec.cpu().numpy().squeeze(),
                    train.manifest.current_epoch,
                    sample_rate=train.config.preprocess.sample_rate,
                )
                if train.manifest.current_epoch == 0:
                    train.writer.add_audio(
                        f"gt/y{bib}",
                        waves[bib].squeeze(),
                        train.manifest.current_epoch,
                        sample_rate=train.config.preprocess.sample_rate,
                    )
        if (
            train.manifest.current_epoch % train.config.training.save_epoch_interval
            == 0
            and save
            and current_step == -1
        ):
            if avg_loss < train.best_loss:
                train.best_loss = avg_loss
            print("Saving..")
            log_and_save_checkpoint(train, current_step, prefix="epoch_2nd")
        if save and current_step != -1:
            if avg_loss < train.best_loss:
                train.best_loss = avg_loss
            print("Saving..")
            log_and_save_checkpoint(train, current_step, prefix="epoch_2nd")
    for key in train.model:
        train.model[key].train()<|MERGE_RESOLUTION|>--- conflicted
+++ resolved
@@ -327,11 +327,8 @@
                 "mp_loss": loss_magphase,
             }
             train.logger.info(
-<<<<<<< HEAD
                 f"Epoch [{train.manifest.current_epoch}/{train.manifest.epochs}], Step [{i+1}/{train.batch_manager.get_step_count()}], "
-=======
-                f"Epoch [{epoch}/{train.epochs}], Step [{i+1}/{train.batch_manager.get_step_count()}], "
->>>>>>> a076f30e
+
                 + ", ".join(f"{k}: {v:.5f}" for k, v in metrics.items())
             )
             for key, value in metrics.items():
