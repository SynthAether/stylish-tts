import random
from typing import Callable, List, Optional, Tuple
import torch
from torch.nn import functional as F
import torchaudio
from einops import rearrange
from stylish_tts.train.loss_log import LossLog, build_loss_log
from stylish_tts.train.utils import print_gpu_vram, log_norm
from typing import List
from stylish_tts.train.losses import multi_phase_loss

stages = {}


def is_valid_stage(name):
    return name in stages


def valid_stage_list():
    return list(stages.keys())


class StageType:
    def __init__(
        self,
        next_stage: Optional[str],
        train_fn: Callable,
        validate_fn: Callable,
        train_models: List[str],
        eval_models: List[str],
        discriminators: List[str],
        inputs: List[str],
    ):
        self.next_stage: Optional[str] = next_stage
        self.train_fn: Callable = train_fn
        self.validate_fn: Callable = validate_fn
        self.train_models: List[str] = train_models
        self.eval_models: List[str] = eval_models
        self.discriminators = discriminators
        self.inputs: List[str] = inputs


def make_list(tensor: torch.Tensor) -> List[torch.Tensor]:
    result = []
    for i in range(tensor.shape[0]):
        result.append(tensor[i])
    return result


##### Alignment #####


def train_alignment(
    batch, model, train, probing
) -> Tuple[LossLog, Optional[torch.Tensor]]:
    log = build_loss_log(train)
    mel, mel_length = calculate_mel(
        batch.audio_gt,
        train.to_align_mel,
        train.normalization.mel_log_mean,
        train.normalization.mel_log_std,
    )
    mel = rearrange(mel, "b f t -> b t f")
    ctc, _ = model.text_aligner(mel, mel_length)
    train.stage.optimizer.zero_grad()
    loss_ctc = train.align_loss(
        ctc, batch.text, mel_length, batch.text_length, step_type="train"
    )

    log.add_loss(
        "align_loss",
        loss_ctc,
    )
    train.accelerator.backward(log.backwards_loss())
    return log.detach(), None, None


@torch.no_grad()
def validate_alignment(batch, train):
    log = build_loss_log(train)
    mel, mel_length = calculate_mel(
        batch.audio_gt,
        train.to_align_mel,
        train.normalization.mel_log_mean,
        train.normalization.mel_log_std,
    )
    mel = rearrange(mel, "b f t -> b t f")
    ctc, _ = train.model.text_aligner(mel, mel_length)
    train.stage.optimizer.zero_grad()

    loss_ctc = train.align_loss(
        ctc, batch.text, mel_length, batch.text_length, step_type="eval"
    )

    blank = train.model_config.text_encoder.tokens
    logprobs = rearrange(ctc, "t b k -> b t k")
    confidence_total = 0.0
    confidence_count = 0
    for i in range(mel.shape[0]):
        _, scores = torchaudio.functional.forced_align(
            log_probs=logprobs[i].unsqueeze(0).contiguous(),
            targets=batch.text[i, : batch.text_length[i].item()].unsqueeze(0),
            input_lengths=mel_length[i].unsqueeze(0),
            target_lengths=batch.text_length[i].unsqueeze(0),
            blank=blank,
        )
        confidence_total += scores.exp().sum()
        confidence_count += scores.shape[-1]
    log.add_loss("confidence", confidence_total / confidence_count)
    log.add_loss("align_loss", loss_ctc)
    return log, None, None, None


stages["alignment"] = StageType(
    next_stage=None,
    train_fn=train_alignment,
    validate_fn=validate_alignment,
    train_models=["text_aligner"],
    eval_models=[],
    discriminators=[],
    inputs=[
        "text",
        "text_length",
        "audio_gt",
    ],
)

##### Acoustic #####


def train_acoustic(
    batch, model, train, probing
) -> Tuple[LossLog, Optional[torch.Tensor]]:
    with train.accelerator.autocast():
        print_gpu_vram("init")
        mel, _ = calculate_mel(
            batch.audio_gt,
            train.to_mel,
            train.normalization.mel_log_mean,
            train.normalization.mel_log_std,
        )
        with torch.no_grad():
            energy = log_norm(
                mel.unsqueeze(1),
                train.normalization.mel_log_mean,
                train.normalization.mel_log_std,
            ).squeeze(1)
        pred = model.speech_predictor(
            batch.text, batch.text_length, batch.alignment, batch.pitch, energy
        )
        pe_text_encoding, _, _ = model.pe_text_encoder(batch.text, batch.text_length)
        pe_mel_style = model.pe_mel_style_encoder(mel.unsqueeze(1))
        pred_pitch, pred_energy = model.pitch_energy_predictor(
            pe_text_encoding,
            batch.text_length,
            batch.alignment,
            pe_mel_style,
        )
        print_gpu_vram("predicted")
        train.stage.optimizer.zero_grad()

        log = build_loss_log(train)
        target_spec, pred_spec, target_phase, pred_phase = train.multi_spectrogram(
            target=batch.audio_gt, pred=pred.audio.squeeze(1)
        )
        train.stft_loss(target_list=target_spec, pred_list=pred_spec, log=log)
        log.add_loss(
            "multi_phase",
            multi_phase_loss(pred_phase, target_phase, train.model_config.n_fft),
        )
        print_gpu_vram("stft_loss")
        log.add_loss(
            "generator",
            train.generator_loss(
                target_list=target_spec, pred_list=pred_spec, used=["mrd"]
            ).mean(),
        )
        print_gpu_vram("generator_loss")
        log.add_loss(
            "slm",
            train.wavlm_loss(batch.audio_gt.detach(), pred.audio),
        )
        print_gpu_vram("slm_loss")
        train.magphase_loss(pred, batch.audio_gt, log)
        print_gpu_vram("magphase_loss")

        log.add_loss(
            "pitch",
            torch.nn.functional.smooth_l1_loss(batch.pitch, pred_pitch),
        )
        log.add_loss(
            "energy",
            torch.nn.functional.smooth_l1_loss(energy, pred_energy),
        )
        train.accelerator.backward(log.backwards_loss())
        print_gpu_vram("backward")

    return (
        log.detach(),  # None, None
        detach_all(target_spec),
        detach_all(pred_spec),
    )


@torch.no_grad()
def validate_acoustic(batch, train):
<<<<<<< HEAD
    mel, _ = calculate_mel(
        batch.audio_gt,
        train.to_mel,
        train.normalization.mel_log_mean,
        train.normalization.mel_log_std,
    )
    energy = log_norm(
        mel.unsqueeze(1),
        train.normalization.mel_log_mean,
        train.normalization.mel_log_std,
    ).squeeze(1)
    pe_text_encoding, _, _ = model.pe_text_encoder(batch.text, batch.text_length)
    pe_mel_style = model.pe_mel_style_encoder(mel.unsqueeze(1))
=======
    mel, _ = calculate_mel(batch.audio_gt, train.to_mel)
    energy = log_norm(mel.unsqueeze(1)).squeeze(1)
    pe_text_encoding, _, _ = train.model.pe_text_encoder(batch.text, batch.text_length)
    pe_mel_style = train.model.pe_mel_style_encoder(mel.unsqueeze(1))
>>>>>>> 7c333a81
    pred_pitch, pred_energy = train.model.pitch_energy_predictor(
        pe_text_encoding, batch.text_length, batch.alignment, pe_mel_style
    )
    pred = train.model.speech_predictor(
        batch.text, batch.text_length, batch.alignment, batch.pitch, energy
    )
    log = build_loss_log(train)
    target_spec, pred_spec, target_phase, pred_phase = train.multi_spectrogram(
        target=batch.audio_gt, pred=pred.audio.squeeze(1)
    )
    train.stft_loss(target_list=target_spec, pred_list=pred_spec, log=log)
    log.add_loss(
        "pitch",
        torch.nn.functional.smooth_l1_loss(batch.pitch, pred_pitch),
    )
    log.add_loss(
        "energy",
        torch.nn.functional.smooth_l1_loss(energy, pred_energy),
    )
    log.add_loos(
        "multi_phase",
        multi_phase_loss(pred_phase, target_phase, train.model_config.n_fft),
    )
    return log, batch.alignment[0], make_list(pred.audio), batch.audio_gt


stages["acoustic"] = StageType(
    next_stage="textual",
    train_fn=train_acoustic,
    validate_fn=validate_acoustic,
    train_models=[
        "speech_predictor",
        "pitch_energy_predictor",
        "pe_text_encoder",
        "pe_mel_style_encoder",
    ],
    eval_models=[],
    # discriminators=[],
    discriminators=["mrd"],
    inputs=[
        "text",
        "text_length",
        "audio_gt",
        "pitch",
        "alignment",
    ],
)

##### Textual #####


def train_textual(
    batch, model, train, probing
) -> Tuple[LossLog, Optional[torch.Tensor]]:
    with train.accelerator.autocast():
        mel, _ = calculate_mel(
            batch.audio_gt,
            train.to_mel,
            train.normalization.mel_log_mean,
            train.normalization.mel_log_std,
        )
        pe_text_encoding, _, _ = model.pe_text_encoder(batch.text, batch.text_length)
        pe_mel_style = model.pe_mel_style_encoder(mel.unsqueeze(1))
        pred_pitch, pred_energy = model.pitch_energy_predictor(
            pe_text_encoding, batch.text_length, batch.alignment, pe_mel_style
        )
        pred = model.speech_predictor(
            batch.text, batch.text_length, batch.alignment, pred_pitch, pred_energy
        )
        with torch.no_grad():
            energy = log_norm(
                mel.unsqueeze(1),
                train.normalization.mel_log_mean,
                train.normalization.mel_log_std,
            ).squeeze(1)
        train.stage.optimizer.zero_grad()
        log = build_loss_log(train)
        target_spec, pred_spec = train.multi_spectrogram(
            target=batch.audio_gt, pred=pred.audio.squeeze(1)
        )
        train.stft_loss(target_list=target_spec, pred_list=pred_spec, log=log)
        log.add_loss(
            "generator",
            train.generator_loss(
                target_list=target_spec, pred_list=pred_spec, used=["mrd"]
            ).mean(),
        )
        train.magphase_loss(pred, batch.audio_gt, log)
        log.add_loss(
            "pitch",
            torch.nn.functional.smooth_l1_loss(batch.pitch, pred_pitch),
        )
        log.add_loss(
            "energy",
            torch.nn.functional.smooth_l1_loss(energy, pred_energy),
        )
        train.accelerator.backward(log.backwards_loss())

    return log.detach(), detach_all(target_spec), detach_all(pred_spec)


@torch.no_grad()
def validate_textual(batch, train):
    mel, _ = calculate_mel(
        batch.audio_gt,
        train.to_mel,
        train.normalization.mel_log_mean,
        train.normalization.mel_log_std,
    )
    pe_text_encoding, _, _ = train.model.pe_text_encoder(batch.text, batch.text_length)
    pe_mel_style = train.model.pe_mel_style_encoder(mel.unsqueeze(1))
    pred_pitch, pred_energy = train.model.pitch_energy_predictor(
        pe_text_encoding, batch.text_length, batch.alignment, pe_mel_style
    )
    pred = train.model.speech_predictor(
        batch.text, batch.text_length, batch.alignment, pred_pitch, pred_energy
    )
    energy = log_norm(
        mel.unsqueeze(1),
        train.normalization.mel_log_mean,
        train.normalization.mel_log_std,
    ).squeeze(1)
    log = build_loss_log(train)
    target_spec, pred_spec, target_phase, pred_phase = train.multi_spectrogram(
        target=batch.audio_gt, pred=pred.audio.squeeze(1)
    )
    train.stft_loss(target_list=target_spec, pred_list=pred_spec, log=log)
    log.add_loss(
        "multi_phase",
        multi_phase_loss(pred_phase, target_phase, train.model_config.n_fft),
    )
    log.add_loss(
        "pitch",
        torch.nn.functional.smooth_l1_loss(batch.pitch, pred_pitch),
    )
    log.add_loss("energy", torch.nn.functional.smooth_l1_loss(energy, pred_energy))
    return log, batch.alignment[0], make_list(pred.audio), batch.audio_gt


stages["textual"] = StageType(
    next_stage="style",
    train_fn=train_textual,
    validate_fn=validate_textual,
    train_models=[
        "pitch_energy_predictor",
        "pe_text_encoder",
        "pe_mel_style_encoder",
    ],
    eval_models=["speech_predictor"],
    # discriminators=[],
    discriminators=["mrd"],
    inputs=[
        "text",
        "text_length",
        "audio_gt",
        "pitch",
        "alignment",
    ],
)

##### Style #####


def train_style(batch, model, train, probing) -> Tuple[LossLog, Optional[torch.Tensor]]:
    with train.accelerator.autocast():
        mel, _ = calculate_mel(
            batch.audio_gt,
            train.to_mel,
            train.normalization.mel_log_mean,
            train.normalization.mel_log_std,
        )
        pe_text_encoding, _, _ = model.pe_text_encoder(batch.text, batch.text_length)
        pe_text_style = model.pe_text_style_encoder(pe_text_encoding, batch.text_length)
        pe_mel_style = model.pe_mel_style_encoder(mel.unsqueeze(1))
        pred_pitch, pred_energy = train.model.pitch_energy_predictor(
            pe_text_encoding, batch.text_length, batch.alignment, pe_text_style
        )
        energy = log_norm(
            mel.unsqueeze(1),
            train.normalization.mel_log_mean,
            train.normalization.mel_log_std,
        ).squeeze(1)

        train.stage.optimizer.zero_grad()
        log = build_loss_log(train)
        log.add_loss(
            "style",
            torch.nn.functional.smooth_l1_loss(pe_text_style, pe_mel_style) * 10,
        )
        log.add_loss(
            "pitch",
            torch.nn.functional.smooth_l1_loss(batch.pitch, pred_pitch),
        )
        log.add_loss("energy", torch.nn.functional.smooth_l1_loss(energy, pred_energy))
        train.accelerator.backward(log.backwards_loss())

    return log.detach(), None, None


@torch.no_grad()
def validate_style(batch, train):
    mel, _ = calculate_mel(
        batch.audio_gt,
        train.to_mel,
        train.normalization.mel_log_mean,
        train.normalization.mel_log_std,
    )
    pe_text_encoding, _, _ = train.model.pe_text_encoder(batch.text, batch.text_length)
    pe_text_style = train.model.pe_text_style_encoder(
        pe_text_encoding, batch.text_length
    )
    pe_mel_style = train.model.pe_mel_style_encoder(mel.unsqueeze(1))
    pred_pitch, pred_energy = train.model.pitch_energy_predictor(
        pe_text_encoding, batch.text_length, batch.alignment, pe_text_style
    )
    pred = train.model.speech_predictor(
        batch.text, batch.text_length, batch.alignment, pred_pitch, pred_energy
    )
    energy = log_norm(
        mel.unsqueeze(1),
        train.normalization.mel_log_mean,
        train.normalization.mel_log_std,
    ).squeeze(1)
    log = build_loss_log(train)
    target_spec, pred_spec, target_phase, pred_phase = train.multi_spectrogram(
        target=batch.audio_gt, pred=pred.audio.squeeze(1)
    )
    train.stft_loss(target_list=target_spec, pred_list=pred_spec, log=log)
    log.add_loss(
        "multi_phase",
        multi_phase_loss(pred_phase, target_phase, train.model_config.n_fft),
    )
    log.add_loss(
        "pitch",
        torch.nn.functional.smooth_l1_loss(batch.pitch, pred_pitch),
    )
    log.add_loss("energy", torch.nn.functional.smooth_l1_loss(energy, pred_energy))
    log.add_loss(
        "style", torch.nn.functional.smooth_l1_loss(pe_text_style, pe_mel_style) * 10
    )
    return log, batch.alignment[0], make_list(pred.audio), batch.audio_gt


stages["style"] = StageType(
    next_stage="duration",
    train_fn=train_style,
    validate_fn=validate_style,
    train_models=[
        "pe_text_style_encoder",
    ],
    eval_models=[
        "pe_mel_style_encoder",
        "pitch_energy_predictor",
        "pe_text_encoder",
        "speech_predictor",
    ],
    discriminators=[],
    inputs=[
        "text",
        "text_length",
        "audio_gt",
        "pitch",
        "alignment",
    ],
)


##### Duration #####


def train_duration(
    batch, model, train, probing
) -> Tuple[LossLog, Optional[torch.Tensor]]:
    targets = train.duration_processor.align_to_class(batch.alignment)
    duration = model.duration_predictor(batch.text, batch.text_length)
    train.stage.optimizer.zero_grad()
    loss_ce, loss_cdw = train.duration_loss(duration, targets, batch.text_length)

    log = build_loss_log(train)
    log.add_loss("duration_ce", loss_ce)
    log.add_loss("duration", loss_cdw)
    train.accelerator.backward(log.backwards_loss())

    return log.detach(), None, None


@torch.no_grad()
def validate_duration(batch, train):
    pe_text_encoding, _, _ = train.model.pe_text_encoder(batch.text, batch.text_length)
    pe_text_style = train.model.pe_text_style_encoder(
        pe_text_encoding, batch.text_length
    )
    duration = train.model.duration_predictor(batch.text, batch.text_length)
    results = []
    for i in range(duration.shape[0]):
        dur = train.duration_processor.prediction_to_duration(
            duration[i], batch.text_length[i]
        )
        dur = dur[: batch.text_length[i]]
        alignment = train.duration_processor.duration_to_alignment(dur)
        alignment = rearrange(alignment, "t a -> 1 t a")
        pred_pitch, pred_energy = train.model.pitch_energy_predictor(
            pe_text_encoding[i : i + 1, :, : batch.text_length[i]],
            batch.text_length[i : i + 1],
            alignment,
            pe_text_style[i : i + 1],
        )
        pred = train.model.speech_predictor(
            batch.text[i : i + 1, : batch.text_length[i]],
            batch.text_length[i : i + 1],
            alignment,
            pred_pitch,
            pred_energy,
        )
        audio = rearrange(pred.audio, "1 1 l -> l")
        results.append(audio)
    log = build_loss_log(train)
    loss_ce, loss_cdw = train.duration_loss(
        duration,
        train.duration_processor.align_to_class(batch.alignment),
        batch.text_length,
    )
    log.add_loss("duration_ce", loss_ce)
    log.add_loss("duration", loss_cdw)
    # log.add_loss("duration", loss_dur)

    return log.detach(), alignment[0], results, batch.audio_gt


stages["duration"] = StageType(
    next_stage=None,
    train_fn=train_duration,
    validate_fn=validate_duration,
    train_models=[
        "duration_predictor",
    ],
    eval_models=[
        "pitch_energy_predictor",
        "speech_predictor",
        "pe_text_encoder",
        "pe_text_style_encoder",
    ],
    discriminators=[],
    inputs=[
        "text",
        "text_length",
        "alignment",
        "audio_gt",
    ],
)


##### Joint #####


def train_joint(batch, model, train, probing) -> Tuple[LossLog, Optional[torch.Tensor]]:
    with train.accelerator.autocast():
        print_gpu_vram("init")
        mel, _ = calculate_mel(
            batch.audio_gt,
            train.to_mel,
            train.normalization.mel_log_mean,
            train.normalization.mel_log_std,
        )
        with torch.no_grad():
            energy = log_norm(
                mel.unsqueeze(1),
                train.normalization.mel_log_mean,
                train.normalization.mel_log_std,
            ).squeeze(1)
        pe_mel_style = train.model.pe_mel_style_encoder(mel.unsqueeze(1))
        pe_text_encoding, _, _ = train.model.pe_text_encoder(
            batch.text, batch.text_length
        )
        pe_text_style = train.model.pe_text_style_encoder(
            pe_text_encoding, batch.text_length
        )
        pred_pitch, pred_energy = train.model.pitch_energy_predictor(
            pe_text_encoding, batch.text_length, batch.alignment, pe_text_style
        )
        pred = model.speech_predictor(
            batch.text, batch.text_length, batch.alignment, pred_pitch, pred_energy
        )
        # pred_pitch, pred_energy = model.pitch_energy_predictor(
        #     batch.text, batch.text_length, batch.alignment
        # )
        print_gpu_vram("predicted")
        train.stage.optimizer.zero_grad()

        log = build_loss_log(train)
        target_spec, pred_spec, target_phase, pred_phase = train.multi_spectrogram(
            target=batch.audio_gt, pred=pred.audio.squeeze(1)
        )
        train.stft_loss(target_list=target_spec, pred_list=pred_spec, log=log)
        log.add_loss(
            "multi_phase",
            multi_phase_loss(pred_phase, target_phase, train.model_config.n_fft),
        )
        print_gpu_vram("stft_loss")
        log.add_loss(
            "generator",
            train.generator_loss(
                target_list=target_spec, pred_list=pred_spec, used=["mrd"]
            ).mean(),
        )
        print_gpu_vram("generator_loss")
        log.add_loss(
            "slm",
            train.wavlm_loss(batch.audio_gt.detach(), pred.audio),
        )
        print_gpu_vram("slm_loss")
        train.magphase_loss(pred, batch.audio_gt, log)
        print_gpu_vram("magphase_loss")

        log.add_loss(
            "style",
            torch.nn.functional.smooth_l1_loss(pe_text_style, pe_mel_style) * 10,
        )
        log.add_loss(
            "pitch",
            torch.nn.functional.smooth_l1_loss(batch.pitch, pred_pitch),
        )
        log.add_loss(
            "energy",
            torch.nn.functional.smooth_l1_loss(energy, pred_energy),
        )
        train.accelerator.backward(log.backwards_loss())
        print_gpu_vram("backward")

    return (
        log.detach(),  # None, None
        detach_all(target_spec),
        detach_all(pred_spec),
    )  # pred.audio.detach()


@torch.no_grad()
def validate_joint(batch, train):
    mel, _ = calculate_mel(
        batch.audio_gt,
        train.to_mel,
        train.normalization.mel_log_mean,
        train.normalization.mel_log_std,
    )
    pe_text_encoding, _, _ = train.model.pe_text_encoder(batch.text, batch.text_length)
    pe_text_style = train.model.pe_text_style_encoder(
        pe_text_encoding, batch.text_length
    )
    pred_pitch, pred_energy = train.model.pitch_energy_predictor(
        pe_text_encoding, batch.text_length, batch.alignment, pe_text_style
    )
    pred = train.model.speech_predictor(
        batch.text, batch.text_length, batch.alignment, pred_pitch, pred_energy
    )
    energy = log_norm(
        mel.unsqueeze(1),
        train.normalization.mel_log_mean,
        train.normalization.mel_log_std,
    ).squeeze(1)
    log = build_loss_log(train)
    target_spec, pred_spec, target_phase, pred_phase = train.multi_spectrogram(
        target=batch.audio_gt, pred=pred.audio.squeeze(1)
    )
    train.stft_loss(target_list=target_spec, pred_list=pred_spec, log=log)
    log.add_loss(
        "multi_phase",
        multi_phase_loss(pred_phase, target_phase, train.model_config.n_fft),
    )
    log.add_loss(
        "pitch",
        torch.nn.functional.smooth_l1_loss(batch.pitch, pred_pitch),
    )
    log.add_loss("energy", torch.nn.functional.smooth_l1_loss(energy, pred_energy))
    return log, batch.alignment[0], make_list(pred.audio), batch.audio_gt


stages["joint"] = StageType(
    next_stage=None,
    train_fn=train_joint,
    validate_fn=validate_joint,
    train_models=[
        "pe_text_style_encoder",
        "pitch_energy_predictor",
        "pe_text_encoder",
        "speech_predictor",
    ],
    eval_models=["pe_mel_style_encoder"],
    discriminators=["mrd"],
    # discriminators=[],
    inputs=[
        "text",
        "text_length",
        "audio_gt",
        "pitch",
        "alignment",
    ],
)


#########################


def detach_all(spec_list):
    result = []
    for item in spec_list:
        result.append(item.detach())
    return result


@torch.no_grad()
def calculate_mel(audio, to_mel, mean, std):
    mel = to_mel(audio)
    mel = (torch.log(1e-5 + mel) - mean) / std
    # STFT returns audio_len // hop_len + 1, so we strip off the extra here
    mel = mel[:, :, : (mel.shape[-1] - mel.shape[-1] % 2)]
    mel_length = torch.full(
        [audio.shape[0]], mel.shape[2], dtype=torch.long, device=audio.device
    )
    return mel, mel_length<|MERGE_RESOLUTION|>--- conflicted
+++ resolved
@@ -204,7 +204,6 @@
 
 @torch.no_grad()
 def validate_acoustic(batch, train):
-<<<<<<< HEAD
     mel, _ = calculate_mel(
         batch.audio_gt,
         train.to_mel,
@@ -216,14 +215,8 @@
         train.normalization.mel_log_mean,
         train.normalization.mel_log_std,
     ).squeeze(1)
-    pe_text_encoding, _, _ = model.pe_text_encoder(batch.text, batch.text_length)
-    pe_mel_style = model.pe_mel_style_encoder(mel.unsqueeze(1))
-=======
-    mel, _ = calculate_mel(batch.audio_gt, train.to_mel)
-    energy = log_norm(mel.unsqueeze(1)).squeeze(1)
     pe_text_encoding, _, _ = train.model.pe_text_encoder(batch.text, batch.text_length)
     pe_mel_style = train.model.pe_mel_style_encoder(mel.unsqueeze(1))
->>>>>>> 7c333a81
     pred_pitch, pred_energy = train.model.pitch_energy_predictor(
         pe_text_encoding, batch.text_length, batch.alignment, pe_mel_style
     )
@@ -243,7 +236,7 @@
         "energy",
         torch.nn.functional.smooth_l1_loss(energy, pred_energy),
     )
-    log.add_loos(
+    log.add_loss(
         "multi_phase",
         multi_phase_loss(pred_phase, target_phase, train.model_config.n_fft),
     )
