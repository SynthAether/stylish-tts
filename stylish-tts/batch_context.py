--- conflicted
+++ resolved
@@ -2,10 +2,7 @@
 
 import torch
 import torchaudio
-<<<<<<< HEAD
 import torchcrepe
-=======
->>>>>>> e996569f
 
 from monotonic_align import mask_from_lens
 from train_context import TrainContext
@@ -31,13 +28,11 @@
                 self.config.training.device
             )
         self.duration_results = None
-<<<<<<< HEAD
         self.resample = torchaudio.transforms.Resample(
             self.config.preprocess.sample_rate, 16000
-=======
+        ).to(self.config.training.device)
         self.to_mel = torchaudio.transforms.MelSpectrogram(
             n_mels=80, n_fft=2048, win_length=1200, hop_length=300, sample_rate=24000
->>>>>>> e996569f
         ).to(self.config.training.device)
 
     def text_encoding(self, texts: torch.Tensor, text_lengths: torch.Tensor):
