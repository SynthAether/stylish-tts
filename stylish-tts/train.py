--- conflicted
+++ resolved
@@ -415,14 +415,9 @@
     train.manifest.total_trained_audio_seconds += (
         float(len(batch[0][0]) * len(batch[0])) / train.config.preprocess.sample_rate
     )
-<<<<<<< HEAD
     # filenames = batch[8]
     # print(f"Step {train.manifest.current_step} Processing: {filenames}")
     num = train.manifest.current_step
-=======
-
-    num = train.manifest.current_total_step + 1
->>>>>>> 73f67dfb
     do_val = num % train.config.training.val_interval == 0
     do_save = num % train.config.training.save_interval == 0
     if do_val or do_save:
