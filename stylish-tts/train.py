--- conflicted
+++ resolved
@@ -224,7 +224,7 @@
             train.model,
             train.optimizer,
             pretrained_model,
-            #load_only_params=True,
+            # load_only_params=True,
             ignore_modules=[
                 "bert",
                 "bert_encoder",
@@ -397,13 +397,10 @@
     train.batch_manager.train_iterate(batch, train)
     train.manifest.current_total_step += 1
     train.manifest.current_step += 1
-<<<<<<< HEAD
-=======
     train.manifest.total_trained_audio_seconds += (
         float(len(batch[0][0]) * len(batch[0])) / train.config.preprocess.sample_rate
     )
 
->>>>>>> 8de17137
     num = train.manifest.current_total_step + 1
     do_val = num % train.config.training.val_interval == 0
     do_save = num % train.config.training.save_interval == 0
