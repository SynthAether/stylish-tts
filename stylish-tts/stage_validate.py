--- conflicted
+++ resolved
@@ -67,10 +67,7 @@
     )
     log.add_loss("duration_ce", loss_ce)
     log.add_loss("duration", loss_dur)
-<<<<<<< HEAD
     return log, state.get_attention(), pred.audio, batch.audio_gt
-=======
-    return log, state.get_attention(), pred.audio[0], batch.audio_gt[0]
 
 
 @torch.no_grad()
@@ -93,5 +90,4 @@
     log.add_loss("mel", train.stft_loss(pred.audio.squeeze(1), batch.audio_gt))
     log.add_loss("sbert_style_loss", style_loss)
     log.add_loss("sbert_prosody_loss", prosody_loss)
-    return log, state.get_attention(), pred.audio[0], batch.audio_gt[0] 
->>>>>>> 25c15ad8
+    return log, state.get_attention(), pred.audio[0], batch.audio_gt