import math
import gc, json, traceback
import os.path as osp
import torch
from typing import Optional, Callable, Dict, Any, List
from meldataset import FilePathDataset, build_dataloader, get_frame_count, get_time_bin
import utils
from accelerate.accelerator import Accelerator
from text_utils import TextCleaner
from torch.utils.data import DataLoader
import logging

logger = logging.getLogger(__name__)


class BatchManager:
    def __init__(
        self,
        train_path: str,
        log_dir: str,
        probe_batch_max: int = None,
        root_path: str = "",
        OOD_data: str = [],
        min_length: int = 50,
        device: str = "cpu",
        accelerator: Optional["Accelerator"] = None,
        multispeaker: bool = False,
        text_cleaner: TextCleaner = None,
        stage: str = "",
        epoch: int = 1,
    ):
        self.train_path: str = train_path
        self.probe_batch_max: int = probe_batch_max
        self.log_dir: str = log_dir
        self.device: str = device
        self.multispeaker: bool = multispeaker
        self.stage: int = stage
        self.batch_dict: Dict[str, int] = {}
        self.load_batch_dict()

        train_list = utils.get_data_path_list(self.train_path)
        if len(train_list) == 0:
            logger.error(f"Could not open train_list {self.train_path}")
            exit()
        self.dataset: FilePathDataset = FilePathDataset(
            train_list,
            root_path,
            OOD_data=OOD_data,
            min_length=min_length,
            validation=False,
            multispeaker=multispeaker,
            text_cleaner=text_cleaner,
        )
        self.time_bins: Dict[int, List[int]] = self.dataset.time_bins()
        self.process_count: int = 1
        if accelerator is not None:
            self.process_count = accelerator.num_processes
            accelerator.even_batches = False
        self.loader: DataLoader = build_dataloader(
            self.dataset,
            self.time_bins,
            batch_size=self.batch_dict,
            num_workers=32,
            device=device,
            drop_last=True,
            multispeaker=multispeaker,
            epoch=epoch,
        )
        self.loader = accelerator.prepare(self.loader)
        self.resume_loader: DataLoader = None
        self.epoch_step_count: int = len(self.loader.batch_sampler)
        self.running_loss: float = 0
        self.last_oom: int = -1
        self.last_bin: Optional[int] = None

    def get_step_count(self) -> int:
        return self.epoch_step_count // self.process_count

    def get_batch_size(self, i) -> int:
        batch_size = 1
        if str(i) in self.batch_dict:
            batch_size = self.batch_dict[str(i)]
        return batch_size

    def set_batch_size(self, i, batch_size) -> None:
        self.batch_dict[str(i)] = batch_size

    def load_batch_dict(self) -> None:
        batch_file = osp.join(self.log_dir, f"{self.stage}_batch_sizes.json")
        if osp.isfile(batch_file):
            with open(batch_file, "r") as batch_input:
                self.batch_dict = json.load(batch_input)

    def save_batch_dict(self) -> None:
        batch_file = osp.join(self.log_dir, f"{self.stage}_batch_sizes.json")
        with open(batch_file, "w") as o:
            json.dump(self.batch_dict, o)

    def probe_loop(self, train) -> None:
        if self.process_count > 1:
            exit(
                "--probe_batch must be run with accelerator num_processes set to 1. After running it, distribute the batch_sizes.json files to the log directories and run in DDP"
            )

        self.batch_dict = {}
        batch_size = self.probe_batch_max
        time_keys = sorted(list(self.time_bins.keys()))
        max_frame_size = get_frame_count(time_keys[-1])
        for key in time_keys:
            frame_count = get_frame_count(key)
            last_bin = key
            done = False
            while not done:
                try:
                    if batch_size == 1:
                        self.set_batch_size(key, 1)
                        done = True
                    elif batch_size > 0:
                        logger.info(
                            "Attempting %d/%d @ %d"
                            % (frame_count, max_frame_size, batch_size)
                        )
                        loader = build_dataloader(
                            self.dataset,
                            self.time_bins,
                            batch_size=self.batch_dict,
                            num_workers=1,
                            device=self.device,
                            drop_last=True,
                            multispeaker=self.multispeaker,
                            probe_bin=key,
                            probe_batch_size=batch_size,
                        )

                        loader = train.accelerator.prepare(loader)
                        for _, batch in enumerate(loader):
                            _ = train.train_batch(
                                current_epoch_step=0,
                                batch=batch,
                                running_loss=0,
                                iters=0,
                                train=train,
                            )
                            break
                        self.set_batch_size(key, batch_size)
                    done = True
                except Exception as e:
                    if "out of memory" in str(e):
                        audio_length = (last_bin * 0.25) + 0.25
                        train.logger.info(
                            f"TRAIN_BATCH OOM ({last_bin}) @ batch_size {batch_size}: audio_length {audio_length} total audio length {audio_length * batch_size}"
                        )
                        logger.info("Probe saw OOM -- backing off")
                        import gc

                        train.optimizer.zero_grad()
                        gc.collect()
                        torch.cuda.empty_cache()
                        counting_up = False
                        if batch_size > 1:
                            batch_size -= 1
                    else:
                        logger.error("UNKNOWN EXCEPTION")
                        logger.error("".join(traceback.format_exception(e)))
                        raise e
        self.save_batch_dict()

    def init_epoch(self, train) -> None:
        if not self.batch_dict:
            self.probe_loop(train)
        elif self.resume_loader:
            self.loader = self.resume_loader
            self.resume_loader = None
        self.running_loss = 0
        self.last_oom = -1
        self.last_bin = None

        self.loader = build_dataloader(
            self.dataset,
            self.time_bins,
            batch_size=self.batch_dict,
            num_workers=32,
            device=self.device,
            drop_last=True,
            multispeaker=self.multispeaker,
            epoch=train.manifest.current_epoch,
        )
        self.epoch_step_count = len(self.loader.batch_sampler)
        self.loader = train.accelerator.prepare(self.loader)

    def train_iterate(self, batch, train, debug=False) -> None:
        max_attempts = 3
        # train.optimizer.scale(math.sqrt(batch[0].shape[0]))
        self.last_bin = get_time_bin(batch[0].shape[-1])
        for attempt in range(1, max_attempts + 1):
            try:
                if debug:
                    batch_size = self.get_batch_size(self.last_bin)
                    audio_length = (self.last_bin * 0.25) + 0.25
                    train.logger.info(
                        f"train_batch(i={train.manifest.current_step}, batch={batch_size}, running_loss={self.running_loss}, steps={train.manifest.current_total_step}), segment_bin_length={audio_length}, total_audio_in_batch={batch_size * audio_length}"
                    )
                self.running_loss = train.train_batch(
                    train.manifest.current_step,
                    batch,
                    self.running_loss,
                    train.manifest.current_total_step,
                    train,
                )
                break
            except Exception as e:
                batch_size = self.get_batch_size(self.last_bin)
                audio_length = (self.last_bin * 0.25) + 0.25
                if "CUDA out of memory" in str(e):
                    train.logger.info(
                        f"{attempt * ('*' if attempt < max_attempts else 'X')} "
                        + f"TRAIN_BATCH OOM ({self.last_bin}) @ batch_size {batch_size}: audio_length {audio_length} total audio length {audio_length * batch_size} "
                        + str(batch[2])
                    )
                    # train.logger.info(e)
                    train.optimizer.zero_grad()
                    if self.last_oom != self.last_bin:
                        self.last_oom = self.last_bin
                        if batch_size > 1:
                            batch_size -= 1
                        self.set_batch_size(self.last_bin, batch_size)
                        self.save_batch_dict()
                    gc.collect()
                    torch.cuda.empty_cache()
                else:
                    logger.error("".join(traceback.format_exception(e)))
                    raise e
        # train.optimizer.scale(1.0 / math.sqrt(batch[0].shape[0]))
<<<<<<< HEAD
        train.optimizer.step_discriminator_schedulers()
=======
        train.optimizer.scheduler()
>>>>>>> e2a5417c
<|MERGE_RESOLUTION|>--- conflicted
+++ resolved
@@ -231,8 +231,5 @@
                     logger.error("".join(traceback.format_exception(e)))
                     raise e
         # train.optimizer.scale(1.0 / math.sqrt(batch[0].shape[0]))
-<<<<<<< HEAD
-        train.optimizer.step_discriminator_schedulers()
-=======
         train.optimizer.scheduler()
->>>>>>> e2a5417c
+        train.optimizer.step_discriminator_schedulers()