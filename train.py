--- conflicted
+++ resolved
@@ -91,7 +91,6 @@
     )
     train.logger.addHandler(file_handler)
 
-<<<<<<< HEAD
     train.manifest.epochs = sum(
         [
             train.config.training_plan.first,
@@ -101,33 +100,6 @@
             train.config.training_plan.second_joint,
         ]
     )
-=======
-    train.epochs = train.config.get("epochs_2nd", 200)
-    train.save_freq = train.config.get("save_freq", 2)
-    train.log_interval = train.config.get("log_interval", 10)
-    train.saving_epoch = train.config.get("save_freq", 2)
-
-
-    train.val_interval = train.config.get("val_interval", 1000)
-    train.save_interval = train.config.get("save_interval", 1000)
-
-    train.sr = train.config["preprocess_params"].get("sr", 24000)
-
-    train.loss_params = Munch(train.config["loss_params"])
-    train.diff_epoch = train.loss_params.diff_epoch
-    train.joint_epoch = train.loss_params.joint_epoch
-    train.TMA_epoch = train.loss_params.TMA_epoch
-
-
-    train.precision = train.config.get("precision", "no")
-
-    train.optimizer_params = Munch(train.config["optimizer_params"])
-
-    if "skip_downsamples" not in train.config["model_params"]:
-        train.config["model_params"]["skip_downsamples"] = False
-    train.model_params = recursive_munch(train.config["model_params"])
-    train.multispeaker = train.model_params.multispeaker
->>>>>>> a076f30e
 
     ddp_kwargs = DistributedDataParallelKwargs(find_unused_parameters=True)
     train.accelerator = Accelerator(
@@ -142,7 +114,6 @@
         train.writer = SummaryWriter(train.config.training.out_dir + "/tensorboard")
 
     # Set up data loaders and batch manager
-<<<<<<< HEAD
     if not osp.exists(train.config.dataset.train_data):
         exit(f"Train data not found at {train.config.dataset.train_data}")
     if not osp.exists(train.config.dataset.val_data):
@@ -158,43 +129,16 @@
         min_length=train.config.dataset.min_length,
         validation=True,
         multispeaker=train.config.model.multispeaker,
-=======
-    data_params = train.config.get("data_params", None)
-    train_path = data_params["train_data"]
-    val_path = data_params["val_data"]
-    root_path = data_params["root_path"]
-    min_length = data_params["min_length"]
-    OOD_data = data_params["OOD_data"]
-
-    if not osp.exists(train_path):
-        exit(f"Train data not found at {train_path}")
-    if not osp.exists(val_path):
-        exit(f"Validation data not found at {val_path}")
-    if not osp.exists(root_path):
-        exit(f"Root path not found at {root_path}")
-
-    val_list = get_data_path_list(val_path)
-    val_dataset = FilePathDataset(
-        val_list,
-        root_path,
-        OOD_data=OOD_data,
-        min_length=min_length,
-        validation=True,
-        multispeaker=train.multispeaker,
->>>>>>> a076f30e
+
     )
     train.val_dataloader = build_dataloader(
         val_dataset,
         val_dataset.time_bins(),
         batch_size={},
         num_workers=4,
-<<<<<<< HEAD
         device=train.config.training.device,
         multispeaker=train.config.model.multispeaker,
-=======
-        device=train.device,
-        multispeaker=train.multispeaker,
->>>>>>> a076f30e
+
     )
 
     train.val_dataloader = train.accelerator.prepare(train.val_dataloader)
