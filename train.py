# load packages
import random
import yaml
import time
from munch import Munch
import numpy as np
import torch
from torch import nn
import torch.nn.functional as F
import torchaudio
import librosa
import click
import shutil
import traceback
import warnings
import logging
from logging import StreamHandler
from accelerate import Accelerator
from accelerate import DistributedDataParallelKwargs


warnings.simplefilter("ignore")
from torch.utils.tensorboard import SummaryWriter

from meldataset import build_dataloader, BatchManager

from Utils.ASR.models import ASRCNN
from Utils.JDC.model import JDCNet
from Utils.PLBERT.util import load_plbert

from models import *
from losses import *
from utils import *

from Modules.slmadv import SLMAdversarialLoss
from Modules.diffusion.sampler import DiffusionSampler, ADPM2Sampler, KarrasSchedule

from optimizers import build_optimizer
from stages import train_first, validate_first, train_second, validate_second


# simple fix for dataparallel that allows access to class attributes
class MyDataParallel(torch.nn.DataParallel):
    def __getattr__(self, name):
        try:
            return super().__getattr__(name)
        except AttributeError:
            return getattr(self.module, name)


class TrainContext:
    def __init__(self):
        pass


train = TrainContext()


@click.command()
@click.option("-p", "--config_path", default="Configs/config.yml", type=str)
@click.option("--probe_batch", default=None, type=int)
@click.option("--early_joint/--no_early_joint", default=False, type=bool)
@click.option("--stage", default="auto", type=str)
def main(config_path, probe_batch, early_joint, stage):
    train.config_path = config_path
    train.config = yaml.safe_load(open(config_path))
    train.early_joint = early_joint
    train.stage = stage

    train.log_dir = train.config["log_dir"]
    if not osp.exists(train.log_dir):
        os.makedirs(train.log_dir, exist_ok=True)
    if not osp.exists(train.log_dir):
        exit("Failed to create or find log directory.")
    shutil.copy(config_path, osp.join(train.log_dir, osp.basename(config_path)))
<<<<<<< HEAD
    # write logs
=======
    train.writer = SummaryWriter(train.log_dir + "/tensorboard")

    train.logger = logging.getLogger(__name__)
    train.logger.setLevel(logging.DEBUG)
    handler = StreamHandler()
    handler.setLevel(logging.DEBUG)
    train.logger.addHandler(handler)
>>>>>>> 9a2f7c9e
    file_handler = logging.FileHandler(osp.join(train.log_dir, "train.log"))
    file_handler.setLevel(logging.DEBUG)
    file_handler.setFormatter(
        logging.Formatter("%(levelname)s:%(asctime)s: %(message)s")
    )
    train.logger.addHandler(file_handler)

    train.epochs = train.config.get("epochs_2nd", 200)
    train.save_freq = train.config.get("save_freq", 2)
    train.log_interval = train.config.get("log_interval", 10)
    train.saving_epoch = train.config.get("save_freq", 2)

<<<<<<< HEAD
    train.val_interval = train.config.get("val_interval", 1)
    train.save_interval = train.config.get("save_interval", 1)

    train.data_params = train.config.get("data_params", None)
=======
>>>>>>> 9a2f7c9e
    train.sr = train.config["preprocess_params"].get("sr", 24000)

    train.loss_params = Munch(train.config["loss_params"])
    train.diff_epoch = train.loss_params.diff_epoch
    train.joint_epoch = train.loss_params.joint_epoch
    train.TMA_epoch = train.loss_params.TMA_epoch

<<<<<<< HEAD
    train.precision = train.config.get("precision", "no")

    train.optimizer_params = Munch(train.config["optimizer_params"])

    if not osp.exists(train.train_path):
        print("Train data not found at {}".format(train.train_path))
        exit(1)
    if not osp.exists(train.val_path):
        print("Validation data not found at {}".format(train.val_path))
        exit(1)
    if not osp.exists(train.root_path):
        print("Root path not found at {}".format(train.root_path))
        exit(1)

=======
>>>>>>> 9a2f7c9e
    if "skip_downsamples" not in train.config["model_params"]:
        train.config["model_params"]["skip_downsamples"] = False
    train.model_params = recursive_munch(train.config["model_params"])
    train.multispeaker = train.model_params.multispeaker
<<<<<<< HEAD

    ddp_kwargs = DistributedDataParallelKwargs(find_unused_parameters=True)
    train.accelerator = Accelerator(
        project_dir=train.log_dir,
        split_batches=True,
        kwargs_handlers=[ddp_kwargs],
        mixed_precision=train.precision,
    )

    if train.accelerator.is_main_process:
        train.writer = SummaryWriter(train.log_dir + "/tensorboard")

    train.device = train.config.get("device", "cuda")
=======
    train.device = "cuda"
>>>>>>> 9a2f7c9e

    # Set up data loaders and batch manager
    data_params = train.config.get("data_params", None)
    train_path = data_params["train_data"]
    val_path = data_params["val_data"]
    root_path = data_params["root_path"]
    min_length = data_params["min_length"]
    OOD_data = data_params["OOD_data"]

    if not osp.exists(train_path):
        exit(f"Train data not found at {train_path}")
    if not osp.exists(val_path):
        exit(f"Validation data not found at {val_path}")
    if not osp.exists(root_path):
        exit("Root path not found at {root_path}")

    val_list = get_data_path_list(val_path)
    train.val_dataloader = build_dataloader(
        val_list,
        root_path,
        OOD_data=OOD_data,
        min_length=min_length,
        batch_size={},
        validation=True,
        num_workers=4,
        device=train.device,
        dataset_config={},
        multispeaker=train.multispeaker,
    )

    train.val_dataloader = train.accelerator.prepare(train.val_dataloader)

    def log_print_function(s):
        train.logger.info(s)

    train.batch_manager = BatchManager(
        train_path,
        train.log_dir,
        probe_batch=probe_batch,
        root_path=root_path,
        OOD_data=OOD_data,
        min_length=min_length,
        device=train.device,
        accelerator=train.accelerator,
        log_print=log_print_function,
        multispeaker=train.multispeaker,
    )

    with train.accelerator.main_process_first():
        # load pretrained ASR model
        ASR_config = train.config.get("ASR_config", False)
        ASR_path = train.config.get("ASR_path", False)
        text_aligner = load_ASR_models(ASR_path, ASR_config)

        # load pretrained F0 model
        F0_path = train.config.get("F0_path", False)
        pitch_extractor = load_F0_models(F0_path)

        # load PL-BERT model
        BERT_path = train.config.get("PLBERT_dir", False)
        plbert = load_plbert(BERT_path)

    # build model
    train.model = build_model(train.model_params, text_aligner, pitch_extractor, plbert)

    for k in train.model:
        train.model[k] = train.accelerator.prepare(train.model[k])

    _ = [train.model[key].to(train.device) for key in train.model]

    # DP
    for key in train.model:
        if key != "mpd" and key != "msd" and key != "wd":
            train.model[key] = MyDataParallel(train.model[key])

    start_epoch = 1
    train.iters = 0

    load_pretrained = train.config.get("pretrained_model", "")

<<<<<<< HEAD
    # load an existing model for first stage
    if (
        load_pretrained
        and osp.exists(load_pretrained)
        and not train.config.get("second_stage_load_pretrained", False)
    ):
        print(f"Loading the first stage model at {load_pretrained} ...")
        train.model, _, train.start_epoch, train.iters = load_checkpoint(
            train.model,
            None,
            load_pretrained,
            load_only_params=True,
            ignore_modules=[
                "bert",
                "bert_encoder",
                "predictor",
                "predictor_encoder",
                "msd",
                "mpd",
                "wd",
                "diffusion",
            ],
        )  # keep starting epoch for tensorboard log

        # these epochs should be counted from the start epoch
        # diff_epoch += start_epoch
        # joint_epoch += start_epoch
        # epochs += start_epoch
        train.start_epoch = 1
        train.model.predictor_encoder = copy.deepcopy(train.model.style_encoder)
=======
    if not load_pretrained:
        if train.config.get("first_stage_path", "") != "":
            first_stage_path = osp.join(
                train.log_dir, train.config.get("first_stage_path", "first_stage.pth")
            )
            print("Loading the first stage model at %s ..." % first_stage_path)
            train.model, _, start_epoch, train.iters = load_checkpoint(
                train.model,
                None,
                first_stage_path,
                load_only_params=True,
                ignore_modules=[
                    "bert",
                    "bert_encoder",
                    "predictor",
                    "predictor_encoder",
                    "msd",
                    "mpd",
                    "wd",
                    "diffusion",
                ],
            )  # keep starting epoch for tensorboard log

            # these epochs should be counted from the start epoch
            # diff_epoch += start_epoch
            # joint_epoch += start_epoch
            # epochs += start_epoch
            start_epoch = 1
            train.model.predictor_encoder = copy.deepcopy(train.model.style_encoder)
        else:
            start_epoch = 1
            train.iters = 0
            # raise ValueError("You need to specify the path to the first stage model.")
>>>>>>> 9a2f7c9e

    train.gl = GeneratorLoss(train.model.mpd, train.model.msd).to(train.device)
    train.dl = DiscriminatorLoss(train.model.mpd, train.model.msd).to(train.device)
    train.wl = WavLMLoss(
        train.model_params.slm.model,
        train.model.wd,
        train.sr,
        train.model_params.slm.sr,
    ).to(train.device)

    train.gl = MyDataParallel(train.gl)
    train.dl = MyDataParallel(train.dl)
    train.wl = MyDataParallel(train.wl)

    train.sampler = DiffusionSampler(
        train.model.diffusion.diffusion,
        sampler=ADPM2Sampler(),
        sigma_schedule=KarrasSchedule(
            sigma_min=0.0001, sigma_max=3.0, rho=9.0
        ),  # empirical parameters
        clamp=False,
    )

    optimizer_params = Munch(train.config["optimizer_params"])
    scheduler_params = {
        "max_lr": optimizer_params.lr,
        "pct_start": float(0),
        "epochs": train.epochs,
        "steps_per_epoch": train.batch_manager.get_step_count(),
    }
    scheduler_params_dict = {key: scheduler_params.copy() for key in train.model}
    scheduler_params_dict["bert"]["max_lr"] = optimizer_params.bert_lr * 2
    scheduler_params_dict["decoder"]["max_lr"] = optimizer_params.ft_lr * 2
    scheduler_params_dict["style_encoder"]["max_lr"] = optimizer_params.ft_lr * 2

    train.optimizer = build_optimizer(
        {key: train.model[key].parameters() for key in train.model},
        scheduler_params_dict=scheduler_params_dict,
        lr=optimizer_params.lr,
    )

    for k in train.optimizer.optimizers.keys():
        train.optimizer.optimizers[k] = train.accelerator.prepare(
            train.optimizer.optimizers[k]
        )
        train.optimizer.schedulers[k] = train.accelerator.prepare(
            train.optimizer.schedulers[k]
        )

    # adjust BERT learning rate
    for g in train.optimizer.optimizers["bert"].param_groups:
        g["betas"] = (0.9, 0.99)
        g["lr"] = optimizer_params.bert_lr
        g["initial_lr"] = optimizer_params.bert_lr
        g["min_lr"] = 0
        g["weight_decay"] = 0.01

    # adjust acoustic module learning rate
    for module in ["decoder", "style_encoder"]:
        for g in train.optimizer.optimizers[module].param_groups:
            g["betas"] = (0.0, 0.99)
            g["lr"] = optimizer_params.ft_lr
            g["initial_lr"] = optimizer_params.ft_lr
            g["min_lr"] = 0
            g["weight_decay"] = 1e-4

<<<<<<< HEAD
    if train.accelerator.main_process_first():
        # load models if there is a model for second stage
        if (
            load_pretrained
            and osp.exists(load_pretrained)
            and train.config.get("second_stage_load_pretrained", False)
        ):
            train.model, train.optimizer, train.start_epoch, train.iters = (
                load_checkpoint(
                    train.model,
                    train.optimizer,
                    load_pretrained,
                    load_only_params=train.config.get("load_only_params", True),
                )
            )
            train.start_epoch += 1
=======
    # load models if there is a model
    if load_pretrained:
        train.model, train.optimizer, start_epoch, train.iters = load_checkpoint(
            train.model,
            train.optimizer,
            train.config["pretrained_model"],
            load_only_params=train.config.get("load_only_params", True),
        )
        start_epoch += 1
>>>>>>> 9a2f7c9e

    train.n_down = train.model.text_aligner.n_down

    train.best_loss = float("inf")  # best test loss

    torch.cuda.empty_cache()

    train.stft_loss = MultiResolutionSTFTLoss().to(train.device)

    # print("BERT", optimizer.optimizers["bert"])
    # print("decoder", optimizer.optimizers["decoder"])

    train.start_ds = False

    # TODO: This value is calculated inconsistently based on whether checkpoints are loaded/saved
    train.running_std = []

    train.slmadv_params = Munch(train.config["slmadv_params"])
    train.slmadv = SLMAdversarialLoss(
        train.model,
        train.wl,
        train.sampler,
        train.slmadv_params.min_len,
        train.slmadv_params.max_len,
        batch_percentage=train.slmadv_params.batch_percentage,
        skip_update=train.slmadv_params.iter,
        sig=train.slmadv_params.sig,
    )

    train_val_loop(train, start_epoch)


def train_val_loop(train, start_epoch):
    if train.stage == "first":
        train.train_batch = train_first
        train.validate = validate_first
    elif train.stage == "second":
        train.train_batch = train_second
        train.validate = validate_second
    else:
        exit("Invalid training stage. --stage must be 'first' or 'second'")
    for epoch in range(start_epoch, train.epochs):
        train.running_loss = 0
        train.start_time = time.time()

        if epoch >= train.diff_epoch or train.early_joint:
            train.start_ds = True

        _ = [train.model[key].train() for key in train.model]
        train.batch_manager.epoch_loop(epoch, train=train)
        _ = [train.model[key].eval() for key in train.model]
        train.validate(epoch, 1, True, train)


if __name__ == "__main__":
    main()<|MERGE_RESOLUTION|>--- conflicted
+++ resolved
@@ -73,17 +73,13 @@
     if not osp.exists(train.log_dir):
         exit("Failed to create or find log directory.")
     shutil.copy(config_path, osp.join(train.log_dir, osp.basename(config_path)))
-<<<<<<< HEAD
-    # write logs
-=======
-    train.writer = SummaryWriter(train.log_dir + "/tensorboard")
 
     train.logger = logging.getLogger(__name__)
     train.logger.setLevel(logging.DEBUG)
     handler = StreamHandler()
     handler.setLevel(logging.DEBUG)
     train.logger.addHandler(handler)
->>>>>>> 9a2f7c9e
+
     file_handler = logging.FileHandler(osp.join(train.log_dir, "train.log"))
     file_handler.setLevel(logging.DEBUG)
     file_handler.setFormatter(
@@ -96,13 +92,11 @@
     train.log_interval = train.config.get("log_interval", 10)
     train.saving_epoch = train.config.get("save_freq", 2)
 
-<<<<<<< HEAD
+
     train.val_interval = train.config.get("val_interval", 1)
     train.save_interval = train.config.get("save_interval", 1)
 
     train.data_params = train.config.get("data_params", None)
-=======
->>>>>>> 9a2f7c9e
     train.sr = train.config["preprocess_params"].get("sr", 24000)
 
     train.loss_params = Munch(train.config["loss_params"])
@@ -110,7 +104,7 @@
     train.joint_epoch = train.loss_params.joint_epoch
     train.TMA_epoch = train.loss_params.TMA_epoch
 
-<<<<<<< HEAD
+
     train.precision = train.config.get("precision", "no")
 
     train.optimizer_params = Munch(train.config["optimizer_params"])
@@ -125,13 +119,10 @@
         print("Root path not found at {}".format(train.root_path))
         exit(1)
 
-=======
->>>>>>> 9a2f7c9e
     if "skip_downsamples" not in train.config["model_params"]:
         train.config["model_params"]["skip_downsamples"] = False
     train.model_params = recursive_munch(train.config["model_params"])
     train.multispeaker = train.model_params.multispeaker
-<<<<<<< HEAD
 
     ddp_kwargs = DistributedDataParallelKwargs(find_unused_parameters=True)
     train.accelerator = Accelerator(
@@ -145,9 +136,7 @@
         train.writer = SummaryWriter(train.log_dir + "/tensorboard")
 
     train.device = train.config.get("device", "cuda")
-=======
-    train.device = "cuda"
->>>>>>> 9a2f7c9e
+
 
     # Set up data loaders and batch manager
     data_params = train.config.get("data_params", None)
@@ -228,7 +217,6 @@
 
     load_pretrained = train.config.get("pretrained_model", "")
 
-<<<<<<< HEAD
     # load an existing model for first stage
     if (
         load_pretrained
@@ -259,41 +247,7 @@
         # epochs += start_epoch
         train.start_epoch = 1
         train.model.predictor_encoder = copy.deepcopy(train.model.style_encoder)
-=======
-    if not load_pretrained:
-        if train.config.get("first_stage_path", "") != "":
-            first_stage_path = osp.join(
-                train.log_dir, train.config.get("first_stage_path", "first_stage.pth")
-            )
-            print("Loading the first stage model at %s ..." % first_stage_path)
-            train.model, _, start_epoch, train.iters = load_checkpoint(
-                train.model,
-                None,
-                first_stage_path,
-                load_only_params=True,
-                ignore_modules=[
-                    "bert",
-                    "bert_encoder",
-                    "predictor",
-                    "predictor_encoder",
-                    "msd",
-                    "mpd",
-                    "wd",
-                    "diffusion",
-                ],
-            )  # keep starting epoch for tensorboard log
-
-            # these epochs should be counted from the start epoch
-            # diff_epoch += start_epoch
-            # joint_epoch += start_epoch
-            # epochs += start_epoch
-            start_epoch = 1
-            train.model.predictor_encoder = copy.deepcopy(train.model.style_encoder)
-        else:
-            start_epoch = 1
-            train.iters = 0
-            # raise ValueError("You need to specify the path to the first stage model.")
->>>>>>> 9a2f7c9e
+
 
     train.gl = GeneratorLoss(train.model.mpd, train.model.msd).to(train.device)
     train.dl = DiscriminatorLoss(train.model.mpd, train.model.msd).to(train.device)
@@ -360,7 +314,7 @@
             g["min_lr"] = 0
             g["weight_decay"] = 1e-4
 
-<<<<<<< HEAD
+
     if train.accelerator.main_process_first():
         # load models if there is a model for second stage
         if (
@@ -377,17 +331,6 @@
                 )
             )
             train.start_epoch += 1
-=======
-    # load models if there is a model
-    if load_pretrained:
-        train.model, train.optimizer, start_epoch, train.iters = load_checkpoint(
-            train.model,
-            train.optimizer,
-            train.config["pretrained_model"],
-            load_only_params=train.config.get("load_only_params", True),
-        )
-        start_epoch += 1
->>>>>>> 9a2f7c9e
 
     train.n_down = train.model.text_aligner.n_down
 
