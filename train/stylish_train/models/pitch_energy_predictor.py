import math
import torch
from torch import nn
from torch.nn import functional as F
from torch.nn.utils import weight_norm
from einops import rearrange
from .common import InstanceNorm1d
from .adawin import AdaWinBlock1d


class PitchEnergyPredictor(torch.nn.Module):
    def __init__(self, style_dim, d_hid, dropout=0.1):
        super().__init__()
        norm_window_length = 17
        self.shared = nn.LSTM(
            d_hid + style_dim, d_hid // 2, 1, batch_first=True, bidirectional=True
        )
        self.F0 = nn.ModuleList()
        self.F0.append(
            AdaWinBlock1d(
                dim_in=d_hid,
                dim_out=d_hid,
                style_dim=style_dim,
                window_length=norm_window_length,
                dropout_p=dropout,
            )
        )
        self.F0.append(
            AdaWinBlock1d(
                dim_in=d_hid,
                dim_out=d_hid // 2,
                style_dim=style_dim,
                window_length=norm_window_length,
                dropout_p=dropout,
            )
        )
        self.F0.append(
            AdaWinBlock1d(
                dim_in=d_hid // 2,
                dim_out=d_hid // 2,
                style_dim=style_dim,
                window_length=norm_window_length,
                dropout_p=dropout,
            )
        )

        self.N = nn.ModuleList()
        self.N.append(
            AdaWinBlock1d(
                dim_in=d_hid,
                dim_out=d_hid,
                style_dim=style_dim,
                window_length=norm_window_length,
                dropout_p=dropout,
            )
        )
        self.N.append(
            AdaWinBlock1d(
                dim_in=d_hid,
                dim_out=d_hid // 2,
                style_dim=style_dim,
                window_length=norm_window_length,
                dropout_p=dropout,
            )
        )
        self.N.append(
            AdaWinBlock1d(
                dim_in=d_hid // 2,
                dim_out=d_hid // 2,
                style_dim=style_dim,
                window_length=norm_window_length,
                dropout_p=dropout,
            )
        )

        self.F0_proj = nn.Conv1d(d_hid // 2, 1, 1, 1, 0)
        self.N_proj = nn.Conv1d(d_hid // 2, 1, 1, 1, 0)

<<<<<<< HEAD
    def forward(self, prosody, style):
        # upstyle = torch.nn.functional.interpolate(style, scale_factor=2, mode="nearest")
=======
    def forward(self, prosody, style, lengths):
>>>>>>> 861b1454
        # x = torch.cat([prosody, style], dim=1)
        x = prosody
        x, _ = self.shared(x.transpose(-1, -2))

        s = style
        F0 = x.transpose(-1, -2)
        for block in self.F0:
<<<<<<< HEAD
            F0 = block(F0, s)
            # if block.upsample_type == True:
            #     s = upstyle
=======
            F0 = block(F0, s, lengths)
>>>>>>> 861b1454
        F0 = self.F0_proj(F0)

        s = style
        N = x.transpose(-1, -2)
        for block in self.N:
<<<<<<< HEAD
            N = block(N, s)
            # if block.upsample_type == True:
            #     s = upstyle
        N = self.N_proj(N)

        return F0.squeeze(1), N.squeeze(1)


class AdainResBlk1d(nn.Module):
    def __init__(
        self,
        dim_in,
        dim_out,
        style_dim=64,
        actv=nn.LeakyReLU(0.2),
        upsample="none",
        dropout_p=0.0,
    ):
        super().__init__()
        self.actv = actv
        self.upsample_type = upsample
        self.upsample = UpSample1d(upsample)
        self.learned_sc = dim_in != dim_out
        self._build_weights(dim_in, dim_out, style_dim)
        self.dropout = nn.Dropout(dropout_p)

        if upsample == "none":
            self.pool = nn.Identity()
        else:
            self.pool = weight_norm(
                nn.ConvTranspose1d(
                    dim_in,
                    dim_in,
                    kernel_size=3,
                    stride=2,
                    groups=dim_in,
                    padding=1,
                    output_padding=1,
                )
            )

    def _build_weights(self, dim_in, dim_out, style_dim):
        self.conv1 = weight_norm(nn.Conv1d(dim_in, dim_out, 3, 1, 1))
        self.conv2 = weight_norm(nn.Conv1d(dim_out, dim_out, 3, 1, 1))
        self.norm1 = AdaIN1d(style_dim, dim_in)
        self.norm2 = AdaIN1d(style_dim, dim_out)
        if self.learned_sc:
            self.conv1x1 = weight_norm(nn.Conv1d(dim_in, dim_out, 1, 1, 0, bias=False))

    def _shortcut(self, x):
        # x = self.upsample(x)
        if self.learned_sc:
            x = self.conv1x1(x)
        return x

    def _residual(self, x, s):
        x = self.norm1(x, s)
        x = self.actv(x)
        # x = self.pool(x)
        # if self.upsample_type == True:
        #     s = torch.nn.functional.interpolate(s, scale_factor=2, mode="nearest")
        x = self.conv1(self.dropout(x))
        x = self.norm2(x, s)
        x = self.actv(x)
        x = self.conv2(self.dropout(x))
        return x

    def forward(self, x, s):
        out = self._residual(x, s)
        out = (out + self._shortcut(x)) / math.sqrt(2)
        return out


class UpSample1d(nn.Module):
    def __init__(self, layer_type):
        super().__init__()
        self.layer_type = layer_type

    def forward(self, x):
        if self.layer_type == "none":
            return x
        else:
            return F.interpolate(x, scale_factor=2, mode="nearest")


class AdaIN1d(nn.Module):
    def __init__(self, style_dim, num_features):
        super().__init__()
        self.norm = InstanceNorm1d(num_features, affine=False)
        self.fc = nn.Linear(style_dim, num_features * 2)
        self.num_features = num_features

    def forward(self, x, s):
        s = rearrange(s, "b s t -> b t s")
        h = self.fc(s)
        h = rearrange(h, "b t s -> b s t")
        gamma = h[:, : self.num_features, :]
        beta = h[:, self.num_features :, :]
        return (1 + gamma) * self.norm(x) + beta
=======
            N = block(N, s, lengths)
        N = self.N_proj(N)

        return F0.squeeze(1), N.squeeze(1)
>>>>>>> 861b1454
<|MERGE_RESOLUTION|>--- conflicted
+++ resolved
@@ -76,12 +76,7 @@
         self.F0_proj = nn.Conv1d(d_hid // 2, 1, 1, 1, 0)
         self.N_proj = nn.Conv1d(d_hid // 2, 1, 1, 1, 0)
 
-<<<<<<< HEAD
-    def forward(self, prosody, style):
-        # upstyle = torch.nn.functional.interpolate(style, scale_factor=2, mode="nearest")
-=======
     def forward(self, prosody, style, lengths):
->>>>>>> 861b1454
         # x = torch.cat([prosody, style], dim=1)
         x = prosody
         x, _ = self.shared(x.transpose(-1, -2))
@@ -89,121 +84,13 @@
         s = style
         F0 = x.transpose(-1, -2)
         for block in self.F0:
-<<<<<<< HEAD
-            F0 = block(F0, s)
-            # if block.upsample_type == True:
-            #     s = upstyle
-=======
             F0 = block(F0, s, lengths)
->>>>>>> 861b1454
         F0 = self.F0_proj(F0)
 
         s = style
         N = x.transpose(-1, -2)
         for block in self.N:
-<<<<<<< HEAD
-            N = block(N, s)
-            # if block.upsample_type == True:
-            #     s = upstyle
-        N = self.N_proj(N)
-
-        return F0.squeeze(1), N.squeeze(1)
-
-
-class AdainResBlk1d(nn.Module):
-    def __init__(
-        self,
-        dim_in,
-        dim_out,
-        style_dim=64,
-        actv=nn.LeakyReLU(0.2),
-        upsample="none",
-        dropout_p=0.0,
-    ):
-        super().__init__()
-        self.actv = actv
-        self.upsample_type = upsample
-        self.upsample = UpSample1d(upsample)
-        self.learned_sc = dim_in != dim_out
-        self._build_weights(dim_in, dim_out, style_dim)
-        self.dropout = nn.Dropout(dropout_p)
-
-        if upsample == "none":
-            self.pool = nn.Identity()
-        else:
-            self.pool = weight_norm(
-                nn.ConvTranspose1d(
-                    dim_in,
-                    dim_in,
-                    kernel_size=3,
-                    stride=2,
-                    groups=dim_in,
-                    padding=1,
-                    output_padding=1,
-                )
-            )
-
-    def _build_weights(self, dim_in, dim_out, style_dim):
-        self.conv1 = weight_norm(nn.Conv1d(dim_in, dim_out, 3, 1, 1))
-        self.conv2 = weight_norm(nn.Conv1d(dim_out, dim_out, 3, 1, 1))
-        self.norm1 = AdaIN1d(style_dim, dim_in)
-        self.norm2 = AdaIN1d(style_dim, dim_out)
-        if self.learned_sc:
-            self.conv1x1 = weight_norm(nn.Conv1d(dim_in, dim_out, 1, 1, 0, bias=False))
-
-    def _shortcut(self, x):
-        # x = self.upsample(x)
-        if self.learned_sc:
-            x = self.conv1x1(x)
-        return x
-
-    def _residual(self, x, s):
-        x = self.norm1(x, s)
-        x = self.actv(x)
-        # x = self.pool(x)
-        # if self.upsample_type == True:
-        #     s = torch.nn.functional.interpolate(s, scale_factor=2, mode="nearest")
-        x = self.conv1(self.dropout(x))
-        x = self.norm2(x, s)
-        x = self.actv(x)
-        x = self.conv2(self.dropout(x))
-        return x
-
-    def forward(self, x, s):
-        out = self._residual(x, s)
-        out = (out + self._shortcut(x)) / math.sqrt(2)
-        return out
-
-
-class UpSample1d(nn.Module):
-    def __init__(self, layer_type):
-        super().__init__()
-        self.layer_type = layer_type
-
-    def forward(self, x):
-        if self.layer_type == "none":
-            return x
-        else:
-            return F.interpolate(x, scale_factor=2, mode="nearest")
-
-
-class AdaIN1d(nn.Module):
-    def __init__(self, style_dim, num_features):
-        super().__init__()
-        self.norm = InstanceNorm1d(num_features, affine=False)
-        self.fc = nn.Linear(style_dim, num_features * 2)
-        self.num_features = num_features
-
-    def forward(self, x, s):
-        s = rearrange(s, "b s t -> b t s")
-        h = self.fc(s)
-        h = rearrange(h, "b t s -> b s t")
-        gamma = h[:, : self.num_features, :]
-        beta = h[:, self.num_features :, :]
-        return (1 + gamma) * self.norm(x) + beta
-=======
             N = block(N, s, lengths)
         N = self.N_proj(N)
 
-        return F0.squeeze(1), N.squeeze(1)
->>>>>>> 861b1454
+        return F0.squeeze(1), N.squeeze(1)