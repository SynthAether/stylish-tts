--- conflicted
+++ resolved
@@ -48,21 +48,15 @@
     # gen = Generator(model.model.generator)
     sbert = SentenceTransformer("sentence-transformers/all-MiniLM-L6-v2").cpu()
 
-<<<<<<< HEAD
-    tokens = torch.tensor(text_cleaner("ɑɐɒæɓʙβɔɗɖðʤəɘɚɛɜɝɞɟʄɡɠ")).unsqueeze(0).cuda()
+    tokens = (
+        torch.tensor(text_cleaner("ɑɐɒæɓʙβɔɗɖðʤəɘɚɛɜɝɞɟʄɡɠɑɐɒæɓʙβɔɗɖðʤəɘɚɛɜɝɞɟʄɡɠ"))
+        .unsqueeze(0)
+        .to(device)
+    )
     texts = torch.zeros([1, 512], dtype=int).to(device)
     texts[0][1 : tokens.shape[1] + 1] = tokens
     text_lengths = torch.zeros([1], dtype=int).to(device)
     text_lengths[0] = tokens.shape[1] + 2
-=======
-    texts = (
-        torch.tensor(text_cleaner("ɑɐɒæɓʙβɔɗɖðʤəɘɚɛɜɝɞɟʄɡɠɑɐɒæɓʙβɔɗɖðʤəɘɚɛɜɝɞɟʄɡɠ"))
-        .unsqueeze(0)
-        .cuda()
-    )
-    text_lengths = torch.zeros([1], dtype=int).cuda()
-    text_lengths[0] = texts.shape[1]
->>>>>>> 0233edc2
     text_mask = torch.ones(1, texts.shape[1], dtype=bool).cuda()
     sentence_embedding = (
         torch.from_numpy(
