# coding: utf-8
import random
import os.path as osp
import numpy as np
import soundfile as sf
import librosa
from librosa.filters import mel as librosa_mel_fn
import tqdm

import torch
import torchaudio
import torch.utils.data
from safetensors import safe_open

import logging

logger = logging.getLogger(__name__)
logger.setLevel(logging.DEBUG)


class FilePathDataset(torch.utils.data.Dataset):
    def __init__(
        self,
        *,
        data_list,
        root_path,
        text_cleaner,
        model_config,
        pitch_path,
        alignment_path,
    ):
        self.pitch = {}
        with safe_open(pitch_path, framework="pt", device="cpu") as f:
            for key in f.keys():
                self.pitch[key] = f.get_tensor(key)
        self.alignment = {}
        if osp.isfile(alignment_path):
            with safe_open(alignment_path, framework="pt", device="cpu") as f:
                for key in f.keys():
                    self.alignment[key] = f.get_tensor(key)
        self.data_list = []
        sentences = []
        for line in data_list:
            fields = line.strip().split("|")
            if len(fields) != 4:
                exit("Dataset lines must have 4 |-delimited fields: " + fields)
            self.data_list.append(fields)
            sentences.append(fields[3])
        self.sentences = sentences
        self.text_cleaner = text_cleaner

        self.model_config = model_config

        self.to_align_mel = torchaudio.transforms.MelSpectrogram(
            n_mels=80,  # align seems to perform worse on higher n_mels
            n_fft=model_config.n_fft,
            win_length=model_config.win_length,
            hop_length=model_config.hop_length,
            sample_rate=model_config.sample_rate,
        )

        self.to_mel = torchaudio.transforms.MelSpectrogram(
            n_mels=model_config.n_mels,
            n_fft=model_config.n_fft,
            win_length=model_config.win_length,
            hop_length=model_config.hop_length,
            sample_rate=model_config.sample_rate,
        )

        self.root_path = root_path
        self.multispeaker = model_config.multispeaker
        self.sample_rate = model_config.sample_rate
        self.hop_length = model_config.hop_length

    def preprocess(self, wave, align=False):
        mean, std = -4, 4
        wave_tensor = wave
        if align:
            mel_tensor = self.to_align_mel(wave_tensor)
        else:
            mel_tensor = self.to_mel(wave_tensor)
        mel_tensor = (torch.log(1e-5 + mel_tensor.unsqueeze(0)) - mean) / std
        return mel_tensor

    def time_bins(self):
        sample_lengths = []
        total_audio_length = 0
        iterator = tqdm.tqdm(
            iterable=self.data_list,
            desc="Calculating segment lengths",
            total=len(self.data_list),
            unit="segments",
            bar_format="{desc} |{bar}| {n_fmt}/{total_fmt} {remaining} ",
            initial=0,
            colour="MAGENTA",
            dynamic_ncols=True,
        )
        for data in iterator:
            wave_path = data[0]
            wave, sr = sf.read(osp.join(self.root_path, wave_path))
            wave_len = wave.shape[0]
            if sr != self.sample_rate:
                wave_len *= self.sample_rate / sr
            sample_lengths.append(wave_len)
            total_audio_length += wave_len / sr
        iterator.clear()
        iterator.close()
        time_bins = {}
        time_per_bin = {}
        logger.info(f"Total segment lengths: {total_audio_length / 3600.0:.2f}h")
        for i in range(len(sample_lengths)):
            phonemes = self.data_list[i][1]
            bin_num = get_time_bin(sample_lengths[i], self.hop_length)
            if get_frame_count(bin_num) < len(phonemes):
                exit(
                    f"Segment audio is too short for the number of phonemes. Remove it from the dataset: {self.data_list[i][0]}"
                )
            if len(phonemes) < 1:
                exit(
                    f"Segment does not have any phonmes. Remove it from the dataset: {self.data_list[i][0]}"
                )
            if len(phonemes) > 510:
                exit(
                    f"Segment has too many phonemes. Segments must be of size <= 510. Remove it from the dataset: {self.data_list[i][0]}"
                )
            if bin_num != -1:
                if bin_num not in time_bins:
                    time_bins[bin_num] = []
                time_bins[bin_num].append(i)
                if bin_num not in time_per_bin:
                    time_per_bin[bin_num] = 0
                time_per_bin[bin_num] += sample_lengths[i] / self.sample_rate
            else:
                exit(
                    f"Segment Length Too Short. Must be at least 0.25 seconds: {self.data_list[i][0]}"
                )
        return time_bins, time_per_bin

    def __len__(self):
        return len(self.data_list)

    def __getitem__(self, idx):
        data = self.data_list[idx]
        path = data[0]
        wave, text_tensor, speaker_id, mel_tensor, align_mel = self._load_tensor(data)

        acoustic_feature = mel_tensor.squeeze()
        length_feature = acoustic_feature.size(1)
        acoustic_feature = acoustic_feature[:, : (length_feature - length_feature % 2)]
        align_mel = align_mel[:, : (length_feature - length_feature % 2)]

        # get reference sample
        if self.multispeaker:
            # TODO: Multispeaker
            exit("Multispeaker not implemented")
            # ref_data = (
            #     (self.df[self.df[2] == str(speaker_id)]).sample(n=1).iloc[0].tolist()
            # )
            # ref_mel_tensor, ref_label = self._load_data(ref_data[:3])
        else:
            ref_data = []
            ref_mel_tensor, ref_label = None, ""

        # get OOD text

        ref_text = torch.LongTensor()

        pitch = None
        if path in self.pitch:
            pitch = torch.nan_to_num(self.pitch[path].detach().clone())
        alignment = None
        if path in self.alignment:
            alignment = self.alignment[path]
            alignment = alignment.detach()
        else:
            # TODO need to warn here or check for alignment stage and skip
            alignment = torch.zeros(
                (3, text_tensor.shape[0]),
                dtype=torch.float32,  # Match Collater's target dtype
            )

        return (
            speaker_id,
            acoustic_feature,
            text_tensor,
            ref_text,
            ref_mel_tensor,
            ref_label,
            path,
            wave,
            pitch,
            align_mel,
            alignment,
        )

    def _load_tensor(self, data):
        wave_path, text, speaker_id, _ = data
        speaker_id = int(speaker_id)
        wave, sr = sf.read(osp.join(self.root_path, wave_path))
        if wave.shape[-1] == 2:
            wave = wave[:, 0].squeeze()
        if sr != self.sample_rate:
            wave = librosa.resample(wave, orig_sr=sr, target_sr=self.sample_rate)
            logger.debug(f"{wave_path}, {sr}")

        pad_start = 5000
        pad_end = 5000
        time_bin = get_time_bin(wave.shape[0], self.hop_length)
        if time_bin != -1:
            frame_count = get_frame_count(time_bin)
            pad_start = (frame_count * self.hop_length - wave.shape[0]) // 2
            pad_end = frame_count * self.hop_length - wave.shape[0] - pad_start
        wave = np.concatenate(
            [np.zeros([pad_start]), wave, np.zeros([pad_end])], axis=0
        )
        wave = torch.from_numpy(wave).float()

        text = self.text_cleaner(text)

        text.insert(0, 0)
        text.append(0)
        text = torch.LongTensor(text)

        mel_tensor = self.preprocess(wave, align=False).squeeze()
        align_mel = self.preprocess(wave, align=True).squeeze()

        return (wave, text, speaker_id, mel_tensor, align_mel)

    def _load_data(self, data):
        max_mel_length = 192
        wave, text_tensor, speaker_id, mel_tensor = self._load_tensor(data)

        mel_length = mel_tensor.size(1)
        if mel_length > max_mel_length:
            random_start = np.random.randint(0, mel_length - max_mel_length)
            mel_tensor = mel_tensor[:, random_start : random_start + max_mel_length]

        return mel_tensor, speaker_id


class Collater(object):
    """
    Args:
      adaptive_batch_size (bool): if true, decrease batch size when long data comes.
    """

    def __init__(self, return_wave=False, multispeaker=False):
        self.text_pad_index = 0
        self.min_mel_length = 192
        self.max_mel_length = 192
        self.return_wave = return_wave
        self.multispeaker = multispeaker

    def __call__(self, batch):
        batch_size = len(batch)

        # sort by mel length
        lengths = [b[1].shape[1] for b in batch]
        batch_indexes = np.argsort(lengths)[::-1]
        batch = [batch[bid] for bid in batch_indexes]

        nmels = batch[0][1].size(0)
        max_mel_length = max([b[1].shape[1] for b in batch])
        max_text_length = max([b[2].shape[0] for b in batch])
        max_rtext_length = max([b[3].shape[0] for b in batch])

        labels = torch.zeros((batch_size)).long()
        mels = torch.zeros((batch_size, nmels, max_mel_length)).float()
        texts = torch.zeros((batch_size, max_text_length)).long()
        ref_texts = torch.zeros((batch_size, max_rtext_length)).long()

        input_lengths = torch.zeros(batch_size).long()
        ref_lengths = torch.zeros(batch_size).long()
        output_lengths = torch.zeros(batch_size).long()
        ref_mels = torch.zeros((batch_size, nmels, self.max_mel_length)).float()
        ref_labels = torch.zeros((batch_size)).long()
        paths = ["" for _ in range(batch_size)]
        waves = torch.zeros((batch_size, batch[0][7].shape[-1])).float()
        pitches = torch.zeros((batch_size, max_mel_length)).float()
        align_mels = torch.zeros((batch_size, 80, max_mel_length)).float()
        alignments = torch.zeros((batch_size, max_text_length, max_mel_length))
        # alignments = torch.zeros((batch_size, max_text_length, max_mel_length // 2))

        for bid, (
            label,
            mel,
            text,
            ref_text,
            ref_mel,
            ref_label,
            path,
            wave,
            pitch,
            align_mel,
            duration,
        ) in enumerate(batch):
            mel_size = mel.size(1)
            text_size = text.size(0)
            rtext_size = ref_text.size(0)
            labels[bid] = label
            mels[bid, :, :mel_size] = mel
            texts[bid, :text_size] = text
            ref_texts[bid, :rtext_size] = ref_text
            input_lengths[bid] = text_size
            ref_lengths[bid] = rtext_size
            output_lengths[bid] = mel_size
            paths[bid] = path
            if self.multispeaker:
                ref_mel_size = ref_mel.size(1)
                ref_mels[bid, :, :ref_mel_size] = ref_mel
                ref_labels[bid] = ref_label
            waves[bid] = wave
            if pitch is not None:
                pitches[bid] = pitch
            align_mels[bid, :, :mel_size] = align_mel

<<<<<<< HEAD
            alignments[bid, :text_size, : mel_size // 2] = duration
            # pred_dur = duration[0]
            # for i in range(pred_dur.shape[0] - 1):
            #     if pred_dur[i] > 1 and pred_dur[i + 1] > 1:
            #         pick = random.random()
            #         if pick < duration[1][i]:
            #             pred_dur[i] += 1
            #             pred_dur[i + 1] -= 1
            #         elif pick < duration[1][i] + duration[2][i]:
            #             pred_dur[i] -= 1
            #             pred_dur[i + 1] += 1
            # indices = torch.repeat_interleave(
            #     torch.arange(text_size, device="cpu"), pred_dur.to(torch.int)
            # )
            # indices = indices.to("cpu")
            # pred_aln_trg = torch.zeros((text_size, indices.shape[0]), device="cpu")
            # pred_aln_trg[indices, torch.arange(indices.shape[0])] = 1
            # alignments[bid, :text_size, :mel_size] = pred_aln_trg
=======
            # alignments[bid, :text_size, : mel_size // 2] = duration
            pred_dur = duration[0]
            for i in range(pred_dur.shape[0] - 1):
                if pred_dur[i] > 1 and pred_dur[i + 1] > 1:
                    pick = random.random()
                    if pick < duration[1][i]:
                        pred_dur[i] += 1
                        pred_dur[i + 1] -= 1
                    elif pick < duration[1][i] + duration[2][i]:
                        pred_dur[i] -= 1
                        pred_dur[i + 1] += 1
            indices = torch.repeat_interleave(
                torch.arange(text_size, device="cpu"), pred_dur.to(torch.int)
            )
            indices = indices.to("cpu")
            pred_aln_trg = torch.zeros((text_size, indices.shape[0]), device="cpu")
            pred_aln_trg[indices, torch.arange(indices.shape[0])] = 1
            if pred_aln_trg.shape[1] == mel_size:
                alignments[bid, :text_size, :mel_size] = pred_aln_trg
>>>>>>> 6eb6d57f

        result = (
            waves,
            texts,
            input_lengths,
            ref_texts,
            ref_lengths,
            mels,
            output_lengths,
            ref_mels,
            paths,
            pitches,
            align_mels,
            alignments,
        )
        return result


def build_dataloader(
    dataset,
    time_bins,
    validation=False,
    num_workers=1,
    device="cpu",
    collate_config={},
    probe_bin=None,
    probe_batch_size=None,
    drop_last=True,
    multispeaker=False,
    epoch=1,
    *,
    train,
):
    collate_config["multispeaker"] = multispeaker
    collate_fn = Collater(**collate_config)
    drop_last = not validation and probe_batch_size is not None
    data_loader = torch.utils.data.DataLoader(
        dataset,
        num_workers=num_workers,
        batch_sampler=DynamicBatchSampler(
            time_bins,
            shuffle=(not validation),
            drop_last=drop_last,
            force_bin=probe_bin,
            force_batch_size=probe_batch_size,
            epoch=epoch,
            train=train,
        ),
        collate_fn=collate_fn,
        pin_memory=False,
    )

    return data_loader


class DynamicBatchSampler(torch.utils.data.Sampler):
    def __init__(
        self,
        time_bins,
        shuffle=True,
        seed=0,
        drop_last=False,
        epoch=1,
        force_bin=None,
        force_batch_size=None,
        *,
        train,
    ):
        self.time_bins = time_bins
        self.shuffle = shuffle
        self.seed = seed
        self.drop_last = drop_last

        self.epoch = epoch
        self.total_len = 0
        self.last_bin = None

        self.force_bin = force_bin
        self.force_batch_size = force_batch_size
        if force_bin is not None and force_batch_size is not None:
            self.drop_last = False
        self.train = train

    def __iter__(self):
        samples = {}
        g = torch.Generator()
        g.manual_seed(self.seed + self.epoch)
        if self.force_bin is not None:
            samples = {self.force_bin: self.time_bins[self.force_bin]}
        else:
            for key in self.time_bins.keys():
                if self.get_batch_size(key) <= 0:
                    continue
                if not self.drop_last or len(
                    self.time_bins[key] >= self.get_batch_size(key)
                ):
                    if self.shuffle:
                        order = torch.randperm(len(self.time_bins[key]), generator=g)
                        current = []
                        for index in order:
                            current.append(self.time_bins[key][index])
                        samples[key] = current
                    else:
                        samples[key] = self.time_bins[key]

        sample_keys = list(samples.keys())
        while len(sample_keys) > 0:
            index = 0
            if self.shuffle:
                total_weight = 0
                for key in sample_keys:
                    total_weight += len(samples[key]) // self.get_batch_size(key) + 1
                weight = torch.randint(0, total_weight, [1], generator=g)[0]
                for i in range(len(sample_keys)):
                    weight -= (
                        len(samples[sample_keys[i]])
                        // self.get_batch_size(sample_keys[i])
                        + 1
                    )
                    if weight <= 0:
                        index = i
                        break
            key = sample_keys[index]
            current_samples = samples[key]
            batch_size = min(len(current_samples), self.get_batch_size(key))
            batch = current_samples[:batch_size]
            remaining = current_samples[batch_size:]
            if len(remaining) == 0 or (self.drop_last and len(remaining) < batch_size):
                del samples[key]
            else:
                samples[key] = remaining
            yield batch
            self.train.stage.load_batch_sizes()
            sample_keys = list(samples.keys())

    def __len__(self):
        return self.train.stage.get_steps_per_epoch()
        total = 0
        for key in self.time_bins.keys():
            val = self.time_bins[key]
            total_batch = self.train.stage.get_batch_size(key)
            if total_batch > 0:
                total += len(val) // total_batch
                if not self.drop_last and len(val) % total_batch != 0:
                    total += 1
        return total

    def set_epoch(self, epoch):
        self.epoch = epoch

    def probe_batch(self, new_bin, batch_size):
        self.force_bin = new_bin
        if len(self.time_bins[new_bin]) < batch_size:
            batch_size = len(self.time_bins[new_bin])
        self.force_batch_size = batch_size
        return batch_size

    def get_batch_size(self, key):
        if self.force_batch_size is not None:
            return self.force_batch_size
        else:
            return self.train.stage.get_batch_size(key)


def get_frame_count(i):
    return i * 20 + 20 + 40


def get_time_bin(sample_count, hop_length):
    result = -1
    frames = sample_count // hop_length
    if frames >= 20:
        result = (frames - 20) // 20
    return result


def get_padded_time_bin(sample_count, hop_length):
    frames = sample_count // hop_length
    return (frames - 60) // 20<|MERGE_RESOLUTION|>--- conflicted
+++ resolved
@@ -314,26 +314,6 @@
                 pitches[bid] = pitch
             align_mels[bid, :, :mel_size] = align_mel
 
-<<<<<<< HEAD
-            alignments[bid, :text_size, : mel_size // 2] = duration
-            # pred_dur = duration[0]
-            # for i in range(pred_dur.shape[0] - 1):
-            #     if pred_dur[i] > 1 and pred_dur[i + 1] > 1:
-            #         pick = random.random()
-            #         if pick < duration[1][i]:
-            #             pred_dur[i] += 1
-            #             pred_dur[i + 1] -= 1
-            #         elif pick < duration[1][i] + duration[2][i]:
-            #             pred_dur[i] -= 1
-            #             pred_dur[i + 1] += 1
-            # indices = torch.repeat_interleave(
-            #     torch.arange(text_size, device="cpu"), pred_dur.to(torch.int)
-            # )
-            # indices = indices.to("cpu")
-            # pred_aln_trg = torch.zeros((text_size, indices.shape[0]), device="cpu")
-            # pred_aln_trg[indices, torch.arange(indices.shape[0])] = 1
-            # alignments[bid, :text_size, :mel_size] = pred_aln_trg
-=======
             # alignments[bid, :text_size, : mel_size // 2] = duration
             pred_dur = duration[0]
             for i in range(pred_dur.shape[0] - 1):
@@ -353,7 +333,6 @@
             pred_aln_trg[indices, torch.arange(indices.shape[0])] = 1
             if pred_aln_trg.shape[1] == mel_size:
                 alignments[bid, :text_size, :mel_size] = pred_aln_trg
->>>>>>> 6eb6d57f
 
         result = (
             waves,
